"""Extensions to the 'distutils' for large or complex distributions"""

import os
import functools
import distutils.core
import distutils.filelist
from distutils.core import Command as _Command
from distutils.util import convert_path
from fnmatch import fnmatchcase

<<<<<<< HEAD
import pkg_resources
=======
from setuptools.extern.six.moves import filterfalse, map

import setuptools.version
>>>>>>> 9803058d
from setuptools.extension import Extension
from setuptools.dist import Distribution, Feature, _get_unpatched
from setuptools.depends import Require

__all__ = [
    'setup', 'Distribution', 'Feature', 'Command', 'Extension', 'Require',
    'find_packages'
]

__version__ = pkg_resources.require('setuptools')[0].version

bootstrap_install_from = None

# If we run 2to3 on .py files, should we also convert docstrings?
# Default: yes; assume that we can detect doctests reliably
run_2to3_on_doctests = True
# Standard package names for fixer packages
lib2to3_fixer_packages = ['lib2to3.fixes']


class PackageFinder(object):
    @classmethod
    def find(cls, where='.', exclude=(), include=('*',)):
        """Return a list all Python packages found within directory 'where'

        'where' should be supplied as a "cross-platform" (i.e. URL-style)
        path; it will be converted to the appropriate local path syntax.
        'exclude' is a sequence of package names to exclude; '*' can be used
        as a wildcard in the names, such that 'foo.*' will exclude all
        subpackages of 'foo' (but not 'foo' itself).

        'include' is a sequence of package names to include.  If it's
        specified, only the named packages will be included.  If it's not
        specified, all found packages will be included.  'include' can contain
        shell style wildcard patterns just like 'exclude'.

        The list of included packages is built up first and then any
        explicitly excluded packages are removed from it.
        """
        out = cls._find_packages_iter(convert_path(where))
        out = cls.require_parents(out)
        includes = cls._build_filter(*include)
        excludes = cls._build_filter('ez_setup', '*__pycache__', *exclude)
        out = filter(includes, out)
        out = filterfalse(excludes, out)
        return list(out)

    @staticmethod
    def require_parents(packages):
        """
        Exclude any apparent package that apparently doesn't include its
        parent.

        For example, exclude 'foo.bar' if 'foo' is not present.
        """
        found = []
        for pkg in packages:
            base, sep, child = pkg.rpartition('.')
            if base and base not in found:
                continue
            found.append(pkg)
            yield pkg

    @staticmethod
    def _candidate_dirs(base_path):
        """
        Return all dirs in base_path that might be packages.
        """
        has_dot = lambda name: '.' in name
        for root, dirs, files in os.walk(base_path, followlinks=True):
            # Exclude directories that contain a period, as they cannot be
            #  packages. Mutate the list to avoid traversal.
            dirs[:] = filterfalse(has_dot, dirs)
            for dir in dirs:
                yield os.path.relpath(os.path.join(root, dir), base_path)

    @classmethod
    def _find_packages_iter(cls, base_path):
        candidates = cls._candidate_dirs(base_path)
        return (
            path.replace(os.path.sep, '.')
            for path in candidates
            if cls._looks_like_package(os.path.join(base_path, path))
        )

    @staticmethod
    def _looks_like_package(path):
        return os.path.isfile(os.path.join(path, '__init__.py'))

    @staticmethod
    def _build_filter(*patterns):
        """
        Given a list of patterns, return a callable that will be true only if
        the input matches one of the patterns.
        """
        return lambda name: any(fnmatchcase(name, pat=pat) for pat in patterns)

class PEP420PackageFinder(PackageFinder):
    @staticmethod
    def _looks_like_package(path):
        return True

find_packages = PackageFinder.find

setup = distutils.core.setup

_Command = _get_unpatched(_Command)

class Command(_Command):
    __doc__ = _Command.__doc__

    command_consumes_arguments = False

    def __init__(self, dist, **kw):
        """
        Construct the command for dist, updating
        vars(self) with any keyword parameters.
        """
        _Command.__init__(self, dist)
        vars(self).update(kw)

    def reinitialize_command(self, command, reinit_subcommands=0, **kw):
        cmd = _Command.reinitialize_command(self, command, reinit_subcommands)
        vars(cmd).update(kw)
        return cmd

# we can't patch distutils.cmd, alas
distutils.core.Command = Command


def _find_all_simple(path):
    """
    Find all files under 'path'
    """
    results = (
        os.path.join(base, file)
        for base, dirs, files in os.walk(path, followlinks=True)
        for file in files
    )
    return filter(os.path.isfile, results)


def findall(dir=os.curdir):
    """
    Find all files under 'dir' and return the list of full filenames.
    Unless dir is '.', return full filenames with dir prepended.
    """
    files = _find_all_simple(dir)
    if dir == os.curdir:
        make_rel = functools.partial(os.path.relpath, start=dir)
        files = map(make_rel, files)
    return list(files)


# fix findall bug in distutils (http://bugs.python.org/issue12885)
distutils.filelist.findall = findall<|MERGE_RESOLUTION|>--- conflicted
+++ resolved
@@ -8,13 +8,9 @@
 from distutils.util import convert_path
 from fnmatch import fnmatchcase
 
-<<<<<<< HEAD
-import pkg_resources
-=======
 from setuptools.extern.six.moves import filterfalse, map
 
-import setuptools.version
->>>>>>> 9803058d
+import pkg_resources
 from setuptools.extension import Extension
 from setuptools.dist import Distribution, Feature, _get_unpatched
 from setuptools.depends import Require
