#!/usr/bin/env python

"""
Easy Install
------------

A tool for doing automatic download/extract/build of distutils-based Python
packages.  For detailed documentation, see the accompanying EasyInstall.txt
file, or visit the `EasyInstall home page`__.

__ https://pythonhosted.org/setuptools/easy_install.html

"""

from glob import glob
from distutils.util import get_platform
from distutils.util import convert_path, subst_vars
from distutils.errors import DistutilsArgError, DistutilsOptionError, \
    DistutilsError, DistutilsPlatformError
from distutils.command.install import INSTALL_SCHEMES, SCHEME_KEYS
from distutils import log, dir_util
from distutils.command.build_scripts import first_line_re
from distutils.spawn import find_executable
import sys
import os
import zipimport
import shutil
import tempfile
import zipfile
import re
import stat
import random
import platform
import textwrap
import warnings
import site
import struct
import contextlib
import subprocess
import shlex
import io

import six
from six.moves import configparser

from setuptools import Command
from setuptools.sandbox import run_setup
from setuptools.py31compat import get_path, get_config_vars
from setuptools.command import setopt
from setuptools.archive_util import unpack_archive
from setuptools.package_index import PackageIndex
from setuptools.package_index import URL_SCHEME
from setuptools.command import bdist_egg, egg_info
from pkg_resources import (
    yield_lines, normalize_path, resource_string, ensure_directory,
    get_distribution, find_distributions, Environment, Requirement,
    Distribution, PathMetadata, EggMetadata, WorkingSet, DistributionNotFound,
    VersionConflict, DEVELOP_DIST,
)
import pkg_resources

# Turn on PEP440Warnings
warnings.filterwarnings("default", category=pkg_resources.PEP440Warning)


__all__ = [
    'samefile', 'easy_install', 'PthDistributions', 'extract_wininst_cfg',
    'main', 'get_exe_prefixes',
]


def is_64bit():
    return struct.calcsize("P") == 8


def samefile(p1, p2):
    both_exist = os.path.exists(p1) and os.path.exists(p2)
    use_samefile = hasattr(os.path, 'samefile') and both_exist
    if use_samefile:
        return os.path.samefile(p1, p2)
    norm_p1 = os.path.normpath(os.path.normcase(p1))
    norm_p2 = os.path.normpath(os.path.normcase(p2))
    return norm_p1 == norm_p2


if six.PY2:
    def _to_ascii(s):
        return s

    def isascii(s):
        try:
            six.text_type(s, 'ascii')
            return True
        except UnicodeError:
            return False
else:
    def _to_ascii(s):
        return s.encode('ascii')

    def isascii(s):
        try:
            s.encode('ascii')
            return True
        except UnicodeError:
            return False


class easy_install(Command):
    """Manage a download/build/install process"""
    description = "Find/get/install Python packages"
    command_consumes_arguments = True

    user_options = [
        ('prefix=', None, "installation prefix"),
        ("zip-ok", "z", "install package as a zipfile"),
        ("multi-version", "m", "make apps have to require() a version"),
        ("upgrade", "U", "force upgrade (searches PyPI for latest versions)"),
        ("install-dir=", "d", "install package to DIR"),
        ("script-dir=", "s", "install scripts to DIR"),
        ("exclude-scripts", "x", "Don't install scripts"),
        ("always-copy", "a", "Copy all needed packages to install dir"),
        ("index-url=", "i", "base URL of Python Package Index"),
        ("find-links=", "f", "additional URL(s) to search for packages"),
        ("build-directory=", "b",
         "download/extract/build in DIR; keep the results"),
        ('optimize=', 'O',
         "also compile with optimization: -O1 for \"python -O\", "
         "-O2 for \"python -OO\", and -O0 to disable [default: -O0]"),
        ('record=', None,
         "filename in which to record list of installed files"),
        ('always-unzip', 'Z', "don't install as a zipfile, no matter what"),
        ('site-dirs=', 'S', "list of directories where .pth files work"),
        ('editable', 'e', "Install specified packages in editable form"),
        ('no-deps', 'N', "don't install dependencies"),
        ('allow-hosts=', 'H', "pattern(s) that hostnames must match"),
        ('local-snapshots-ok', 'l',
         "allow building eggs from local checkouts"),
        ('version', None, "print version information and exit"),
        ('no-find-links', None,
         "Don't load find-links defined in packages being installed")
    ]
    boolean_options = [
        'zip-ok', 'multi-version', 'exclude-scripts', 'upgrade', 'always-copy',
        'editable',
        'no-deps', 'local-snapshots-ok', 'version'
    ]

    if site.ENABLE_USER_SITE:
        help_msg = "install in user site-package '%s'" % site.USER_SITE
        user_options.append(('user', None, help_msg))
        boolean_options.append('user')

    negative_opt = {'always-unzip': 'zip-ok'}
    create_index = PackageIndex

    def initialize_options(self):
        # the --user option seems to be an opt-in one,
        # so the default should be False.
        self.user = 0
        self.zip_ok = self.local_snapshots_ok = None
        self.install_dir = self.script_dir = self.exclude_scripts = None
        self.index_url = None
        self.find_links = None
        self.build_directory = None
        self.args = None
        self.optimize = self.record = None
        self.upgrade = self.always_copy = self.multi_version = None
        self.editable = self.no_deps = self.allow_hosts = None
        self.root = self.prefix = self.no_report = None
        self.version = None
        self.install_purelib = None  # for pure module distributions
        self.install_platlib = None  # non-pure (dists w/ extensions)
        self.install_headers = None  # for C/C++ headers
        self.install_lib = None  # set to either purelib or platlib
        self.install_scripts = None
        self.install_data = None
        self.install_base = None
        self.install_platbase = None
        if site.ENABLE_USER_SITE:
            self.install_userbase = site.USER_BASE
            self.install_usersite = site.USER_SITE
        else:
            self.install_userbase = None
            self.install_usersite = None
        self.no_find_links = None

        # Options not specifiable via command line
        self.package_index = None
        self.pth_file = self.always_copy_from = None
        self.site_dirs = None
        self.installed_projects = {}
        self.sitepy_installed = False
        # Always read easy_install options, even if we are subclassed, or have
        # an independent instance created.  This ensures that defaults will
        # always come from the standard configuration file(s)' "easy_install"
        # section, even if this is a "develop" or "install" command, or some
        # other embedding.
        self._dry_run = None
        self.verbose = self.distribution.verbose
        self.distribution._set_command_options(
            self, self.distribution.get_option_dict('easy_install')
        )

    def delete_blockers(self, blockers):
        extant_blockers = (
            filename for filename in blockers
            if os.path.exists(filename) or os.path.islink(filename)
        )
        list(map(self._delete_path, extant_blockers))

    def _delete_path(self, path):
        log.info("Deleting %s", path)
        if self.dry_run:
            return

        is_tree = os.path.isdir(path) and not os.path.islink(path)
        remover = rmtree if is_tree else os.unlink
        remover(path)

    @staticmethod
    def _render_version():
        """
        Render the Setuptools version and installation details, then exit.
        """
        ver = sys.version[:3]
        dist = get_distribution('setuptools')
        tmpl = 'setuptools {dist.version} from {dist.location} (Python {ver})'
        print(tmpl.format(**locals()))
        raise SystemExit()

    def finalize_options(self):
        self.version and self._render_version()

        py_version = sys.version.split()[0]
        prefix, exec_prefix = get_config_vars('prefix', 'exec_prefix')

        self.config_vars = {
            'dist_name': self.distribution.get_name(),
            'dist_version': self.distribution.get_version(),
            'dist_fullname': self.distribution.get_fullname(),
            'py_version': py_version,
            'py_version_short': py_version[0:3],
            'py_version_nodot': py_version[0] + py_version[2],
            'sys_prefix': prefix,
            'prefix': prefix,
            'sys_exec_prefix': exec_prefix,
            'exec_prefix': exec_prefix,
            # Only python 3.2+ has abiflags
            'abiflags': getattr(sys, 'abiflags', ''),
        }

        if site.ENABLE_USER_SITE:
            self.config_vars['userbase'] = self.install_userbase
            self.config_vars['usersite'] = self.install_usersite

        self._fix_install_dir_for_user_site()

        self.expand_basedirs()
        self.expand_dirs()

        self._expand('install_dir', 'script_dir', 'build_directory',
                     'site_dirs')
        # If a non-default installation directory was specified, default the
        # script directory to match it.
        if self.script_dir is None:
            self.script_dir = self.install_dir

        if self.no_find_links is None:
            self.no_find_links = False

        # Let install_dir get set by install_lib command, which in turn
        # gets its info from the install command, and takes into account
        # --prefix and --home and all that other crud.
        self.set_undefined_options(
            'install_lib', ('install_dir', 'install_dir')
        )
        # Likewise, set default script_dir from 'install_scripts.install_dir'
        self.set_undefined_options(
            'install_scripts', ('install_dir', 'script_dir')
        )

        if self.user and self.install_purelib:
            self.install_dir = self.install_purelib
            self.script_dir = self.install_scripts
        # default --record from the install command
        self.set_undefined_options('install', ('record', 'record'))
        # Should this be moved to the if statement below? It's not used
        # elsewhere
        normpath = map(normalize_path, sys.path)
        self.all_site_dirs = get_site_dirs()
        if self.site_dirs is not None:
            site_dirs = [
                os.path.expanduser(s.strip()) for s in
                self.site_dirs.split(',')
            ]
            for d in site_dirs:
                if not os.path.isdir(d):
                    log.warn("%s (in --site-dirs) does not exist", d)
                elif normalize_path(d) not in normpath:
                    raise DistutilsOptionError(
                        d + " (in --site-dirs) is not on sys.path"
                    )
                else:
                    self.all_site_dirs.append(normalize_path(d))
        if not self.editable:
            self.check_site_dir()
        self.index_url = self.index_url or "https://pypi.python.org/simple"
        self.shadow_path = self.all_site_dirs[:]
        for path_item in self.install_dir, normalize_path(self.script_dir):
            if path_item not in self.shadow_path:
                self.shadow_path.insert(0, path_item)

        if self.allow_hosts is not None:
            hosts = [s.strip() for s in self.allow_hosts.split(',')]
        else:
            hosts = ['*']
        if self.package_index is None:
            self.package_index = self.create_index(
                self.index_url, search_path=self.shadow_path, hosts=hosts,
            )
        self.local_index = Environment(self.shadow_path + sys.path)

        if self.find_links is not None:
            if isinstance(self.find_links, six.string_types):
                self.find_links = self.find_links.split()
        else:
            self.find_links = []
        if self.local_snapshots_ok:
            self.package_index.scan_egg_links(self.shadow_path + sys.path)
        if not self.no_find_links:
            self.package_index.add_find_links(self.find_links)
        self.set_undefined_options('install_lib', ('optimize', 'optimize'))
        if not isinstance(self.optimize, int):
            try:
                self.optimize = int(self.optimize)
                if not (0 <= self.optimize <= 2):
                    raise ValueError
            except ValueError:
                raise DistutilsOptionError("--optimize must be 0, 1, or 2")

        if self.editable and not self.build_directory:
            raise DistutilsArgError(
                "Must specify a build directory (-b) when using --editable"
            )
        if not self.args:
            raise DistutilsArgError(
                "No urls, filenames, or requirements specified (see --help)")

        self.outputs = []

    def _fix_install_dir_for_user_site(self):
        """
        Fix the install_dir if "--user" was used.
        """
        if not self.user or not site.ENABLE_USER_SITE:
            return

        self.create_home_path()
        if self.install_userbase is None:
            msg = "User base directory is not specified"
            raise DistutilsPlatformError(msg)
        self.install_base = self.install_platbase = self.install_userbase
        scheme_name = os.name.replace('posix', 'unix') + '_user'
        self.select_scheme(scheme_name)

    def _expand_attrs(self, attrs):
        for attr in attrs:
            val = getattr(self, attr)
            if val is not None:
                if os.name == 'posix' or os.name == 'nt':
                    val = os.path.expanduser(val)
                val = subst_vars(val, self.config_vars)
                setattr(self, attr, val)

    def expand_basedirs(self):
        """Calls `os.path.expanduser` on install_base, install_platbase and
        root."""
        self._expand_attrs(['install_base', 'install_platbase', 'root'])

    def expand_dirs(self):
        """Calls `os.path.expanduser` on install dirs."""
        self._expand_attrs(['install_purelib', 'install_platlib',
                            'install_lib', 'install_headers',
                            'install_scripts', 'install_data', ])

    def run(self):
        if self.verbose != self.distribution.verbose:
            log.set_verbosity(self.verbose)
        try:
            for spec in self.args:
                self.easy_install(spec, not self.no_deps)
            if self.record:
                outputs = self.outputs
                if self.root:  # strip any package prefix
                    root_len = len(self.root)
                    for counter in range(len(outputs)):
                        outputs[counter] = outputs[counter][root_len:]
                from distutils import file_util

                self.execute(
                    file_util.write_file, (self.record, outputs),
                    "writing list of installed files to '%s'" %
                    self.record
                )
            self.warn_deprecated_options()
        finally:
            log.set_verbosity(self.distribution.verbose)

    def pseudo_tempname(self):
        """Return a pseudo-tempname base in the install directory.
        This code is intentionally naive; if a malicious party can write to
        the target directory you're already in deep doodoo.
        """
        try:
            pid = os.getpid()
        except:
            pid = random.randint(0, sys.maxsize)
        return os.path.join(self.install_dir, "test-easy-install-%s" % pid)

    def warn_deprecated_options(self):
        pass

    def check_site_dir(self):
        """Verify that self.install_dir is .pth-capable dir, if needed"""

        instdir = normalize_path(self.install_dir)
        pth_file = os.path.join(instdir, 'easy-install.pth')

        # Is it a configured, PYTHONPATH, implicit, or explicit site dir?
        is_site_dir = instdir in self.all_site_dirs

        if not is_site_dir and not self.multi_version:
            # No?  Then directly test whether it does .pth file processing
            is_site_dir = self.check_pth_processing()
        else:
            # make sure we can write to target dir
            testfile = self.pseudo_tempname() + '.write-test'
            test_exists = os.path.exists(testfile)
            try:
                if test_exists:
                    os.unlink(testfile)
                open(testfile, 'w').close()
                os.unlink(testfile)
            except (OSError, IOError):
                self.cant_write_to_target()

        if not is_site_dir and not self.multi_version:
            # Can't install non-multi to non-site dir
            raise DistutilsError(self.no_default_version_msg())

        if is_site_dir:
            if self.pth_file is None:
                self.pth_file = PthDistributions(pth_file, self.all_site_dirs)
        else:
            self.pth_file = None

        PYTHONPATH = os.environ.get('PYTHONPATH', '').split(os.pathsep)
        if instdir not in map(normalize_path, filter(None, PYTHONPATH)):
            # only PYTHONPATH dirs need a site.py, so pretend it's there
            self.sitepy_installed = True
        elif self.multi_version and not os.path.exists(pth_file):
            self.sitepy_installed = True  # don't need site.py in this case
            self.pth_file = None  # and don't create a .pth file
        self.install_dir = instdir

    __cant_write_msg = textwrap.dedent("""
        can't create or remove files in install directory

        The following error occurred while trying to add or remove files in the
        installation directory:

            %s

        The installation directory you specified (via --install-dir, --prefix, or
        the distutils default setting) was:

            %s
        """).lstrip()

    __not_exists_id = textwrap.dedent("""
        This directory does not currently exist.  Please create it and try again, or
        choose a different installation directory (using the -d or --install-dir
        option).
        """).lstrip()

    __access_msg = textwrap.dedent("""
        Perhaps your account does not have write access to this directory?  If the
        installation directory is a system-owned directory, you may need to sign in
        as the administrator or "root" account.  If you do not have administrative
        access to this machine, you may wish to choose a different installation
        directory, preferably one that is listed in your PYTHONPATH environment
        variable.

        For information on other options, you may wish to consult the
        documentation at:

          https://pythonhosted.org/setuptools/easy_install.html

        Please make the appropriate changes for your system and try again.
        """).lstrip()

    def cant_write_to_target(self):
        msg = self.__cant_write_msg % (sys.exc_info()[1], self.install_dir,)

        if not os.path.exists(self.install_dir):
            msg += '\n' + self.__not_exists_id
        else:
            msg += '\n' + self.__access_msg
        raise DistutilsError(msg)

    def check_pth_processing(self):
        """Empirically verify whether .pth files are supported in inst. dir"""
        instdir = self.install_dir
        log.info("Checking .pth file support in %s", instdir)
        pth_file = self.pseudo_tempname() + ".pth"
        ok_file = pth_file + '.ok'
        ok_exists = os.path.exists(ok_file)
        try:
            if ok_exists:
                os.unlink(ok_file)
            dirname = os.path.dirname(ok_file)
            if not os.path.exists(dirname):
                os.makedirs(dirname)
            f = open(pth_file, 'w')
        except (OSError, IOError):
            self.cant_write_to_target()
        else:
            try:
                f.write("import os; f = open(%r, 'w'); f.write('OK'); "
                        "f.close()\n" % (ok_file,))
                f.close()
                f = None
                executable = sys.executable
                if os.name == 'nt':
                    dirname, basename = os.path.split(executable)
                    alt = os.path.join(dirname, 'pythonw.exe')
                    if (basename.lower() == 'python.exe' and
                            os.path.exists(alt)):
                        # use pythonw.exe to avoid opening a console window
                        executable = alt

                from distutils.spawn import spawn

                spawn([executable, '-E', '-c', 'pass'], 0)

                if os.path.exists(ok_file):
                    log.info(
                        "TEST PASSED: %s appears to support .pth files",
                        instdir
                    )
                    return True
            finally:
                if f:
                    f.close()
                if os.path.exists(ok_file):
                    os.unlink(ok_file)
                if os.path.exists(pth_file):
                    os.unlink(pth_file)
        if not self.multi_version:
            log.warn("TEST FAILED: %s does NOT support .pth files", instdir)
        return False

    def install_egg_scripts(self, dist):
        """Write all the scripts for `dist`, unless scripts are excluded"""
        if not self.exclude_scripts and dist.metadata_isdir('scripts'):
            for script_name in dist.metadata_listdir('scripts'):
                if dist.metadata_isdir('scripts/' + script_name):
                    # The "script" is a directory, likely a Python 3
                    # __pycache__ directory, so skip it.
                    continue
                self.install_script(
                    dist, script_name,
                    dist.get_metadata('scripts/' + script_name)
                )
        self.install_wrapper_scripts(dist)

    def add_output(self, path):
        if os.path.isdir(path):
            for base, dirs, files in os.walk(path):
                for filename in files:
                    self.outputs.append(os.path.join(base, filename))
        else:
            self.outputs.append(path)

    def not_editable(self, spec):
        if self.editable:
            raise DistutilsArgError(
                "Invalid argument %r: you can't use filenames or URLs "
                "with --editable (except via the --find-links option)."
                % (spec,)
            )

    def check_editable(self, spec):
        if not self.editable:
            return

        if os.path.exists(os.path.join(self.build_directory, spec.key)):
            raise DistutilsArgError(
                "%r already exists in %s; can't do a checkout there" %
                (spec.key, self.build_directory)
            )

    def easy_install(self, spec, deps=False):
        tmpdir = tempfile.mkdtemp(prefix="easy_install-")
        download = None
        if not self.editable:
            self.install_site_py()

        try:
            if not isinstance(spec, Requirement):
                if URL_SCHEME(spec):
                    # It's a url, download it to tmpdir and process
                    self.not_editable(spec)
                    download = self.package_index.download(spec, tmpdir)
                    return self.install_item(None, download, tmpdir, deps,
                                             True)

                elif os.path.exists(spec):
                    # Existing file or directory, just process it directly
                    self.not_editable(spec)
                    return self.install_item(None, spec, tmpdir, deps, True)
                else:
                    spec = parse_requirement_arg(spec)

            self.check_editable(spec)
            dist = self.package_index.fetch_distribution(
                spec, tmpdir, self.upgrade, self.editable,
                not self.always_copy, self.local_index
            )
            if dist is None:
                msg = "Could not find suitable distribution for %r" % spec
                if self.always_copy:
                    msg += " (--always-copy skips system and development eggs)"
                raise DistutilsError(msg)
            elif dist.precedence == DEVELOP_DIST:
                # .egg-info dists don't need installing, just process deps
                self.process_distribution(spec, dist, deps, "Using")
                return dist
            else:
                return self.install_item(spec, dist.location, tmpdir, deps)

        finally:
            if os.path.exists(tmpdir):
                rmtree(tmpdir)

    def install_item(self, spec, download, tmpdir, deps, install_needed=False):

        # Installation is also needed if file in tmpdir or is not an egg
        install_needed = install_needed or self.always_copy
        install_needed = install_needed or os.path.dirname(download) == tmpdir
        install_needed = install_needed or not download.endswith('.egg')
        install_needed = install_needed or (
            self.always_copy_from is not None and
            os.path.dirname(normalize_path(download)) ==
            normalize_path(self.always_copy_from)
        )

        if spec and not install_needed:
            # at this point, we know it's a local .egg, we just don't know if
            # it's already installed.
            for dist in self.local_index[spec.project_name]:
                if dist.location == download:
                    break
            else:
                install_needed = True  # it's not in the local index

        log.info("Processing %s", os.path.basename(download))

        if install_needed:
            dists = self.install_eggs(spec, download, tmpdir)
            for dist in dists:
                self.process_distribution(spec, dist, deps)
        else:
            dists = [self.egg_distribution(download)]
            self.process_distribution(spec, dists[0], deps, "Using")

        if spec is not None:
            for dist in dists:
                if dist in spec:
                    return dist

    def select_scheme(self, name):
        """Sets the install directories by applying the install schemes."""
        # it's the caller's problem if they supply a bad name!
        scheme = INSTALL_SCHEMES[name]
        for key in SCHEME_KEYS:
            attrname = 'install_' + key
            if getattr(self, attrname) is None:
                setattr(self, attrname, scheme[key])

    def process_distribution(self, requirement, dist, deps=True, *info):
        self.update_pth(dist)
        self.package_index.add(dist)
        if dist in self.local_index[dist.key]:
            self.local_index.remove(dist)
        self.local_index.add(dist)
        self.install_egg_scripts(dist)
        self.installed_projects[dist.key] = dist
        log.info(self.installation_report(requirement, dist, *info))
        if (dist.has_metadata('dependency_links.txt') and
                not self.no_find_links):
            self.package_index.add_find_links(
                dist.get_metadata_lines('dependency_links.txt')
            )
        if not deps and not self.always_copy:
            return
        elif requirement is not None and dist.key != requirement.key:
            log.warn("Skipping dependencies for %s", dist)
            return  # XXX this is not the distribution we were looking for
        elif requirement is None or dist not in requirement:
            # if we wound up with a different version, resolve what we've got
            distreq = dist.as_requirement()
            requirement = requirement or distreq
            requirement = Requirement(
                distreq.project_name, distreq.specs, requirement.extras
            )
        log.info("Processing dependencies for %s", requirement)
        try:
            distros = WorkingSet([]).resolve(
                [requirement], self.local_index, self.easy_install
            )
        except DistributionNotFound as e:
            raise DistutilsError(str(e))
        except VersionConflict as e:
            raise DistutilsError(e.report())
        if self.always_copy or self.always_copy_from:
            # Force all the relevant distros to be copied or activated
            for dist in distros:
                if dist.key not in self.installed_projects:
                    self.easy_install(dist.as_requirement())
        log.info("Finished processing dependencies for %s", requirement)

    def should_unzip(self, dist):
        if self.zip_ok is not None:
            return not self.zip_ok
        if dist.has_metadata('not-zip-safe'):
            return True
        if not dist.has_metadata('zip-safe'):
            return True
        return False

    def maybe_move(self, spec, dist_filename, setup_base):
        dst = os.path.join(self.build_directory, spec.key)
        if os.path.exists(dst):
            msg = ("%r already exists in %s; build directory %s will not be "
                   "kept")
            log.warn(msg, spec.key, self.build_directory, setup_base)
            return setup_base
        if os.path.isdir(dist_filename):
            setup_base = dist_filename
        else:
            if os.path.dirname(dist_filename) == setup_base:
                os.unlink(dist_filename)  # get it out of the tmp dir
            contents = os.listdir(setup_base)
            if len(contents) == 1:
                dist_filename = os.path.join(setup_base, contents[0])
                if os.path.isdir(dist_filename):
                    # if the only thing there is a directory, move it instead
                    setup_base = dist_filename
        ensure_directory(dst)
        shutil.move(setup_base, dst)
        return dst

    def install_wrapper_scripts(self, dist):
        if self.exclude_scripts:
            return
        for args in ScriptWriter.best().get_args(dist):
            self.write_script(*args)

    def install_script(self, dist, script_name, script_text, dev_path=None):
        """Generate a legacy script wrapper and install it"""
        spec = str(dist.as_requirement())
        is_script = is_python_script(script_text, script_name)

        if is_script:
            body = self._load_template(dev_path) % locals()
            script_text = ScriptWriter.get_header(script_text) + body
        self.write_script(script_name, _to_ascii(script_text), 'b')

    @staticmethod
    def _load_template(dev_path):
        """
        There are a couple of template scripts in the package. This
        function loads one of them and prepares it for use.
        """
        # See https://bitbucket.org/pypa/setuptools/issue/134 for info
        # on script file naming and downstream issues with SVR4
        name = 'script.tmpl'
        if dev_path:
            name = name.replace('.tmpl', ' (dev).tmpl')

        raw_bytes = resource_string('setuptools', name)
        return raw_bytes.decode('utf-8')

    def write_script(self, script_name, contents, mode="t", blockers=()):
        """Write an executable file to the scripts directory"""
        self.delete_blockers(  # clean up old .py/.pyw w/o a script
            [os.path.join(self.script_dir, x) for x in blockers]
        )
        log.info("Installing %s script to %s", script_name, self.script_dir)
        target = os.path.join(self.script_dir, script_name)
        self.add_output(target)

        mask = current_umask()
        if not self.dry_run:
            ensure_directory(target)
            if os.path.exists(target):
                os.unlink(target)
            with open(target, "w" + mode) as f:
                f.write(contents)
            chmod(target, 0o777 - mask)

    def install_eggs(self, spec, dist_filename, tmpdir):
        # .egg dirs or files are already built, so just return them
        if dist_filename.lower().endswith('.egg'):
            return [self.install_egg(dist_filename, tmpdir)]
        elif dist_filename.lower().endswith('.exe'):
            return [self.install_exe(dist_filename, tmpdir)]

        # Anything else, try to extract and build
        setup_base = tmpdir
        if os.path.isfile(dist_filename) and not dist_filename.endswith('.py'):
            unpack_archive(dist_filename, tmpdir, self.unpack_progress)
        elif os.path.isdir(dist_filename):
            setup_base = os.path.abspath(dist_filename)

        if (setup_base.startswith(tmpdir)  # something we downloaded
                and self.build_directory and spec is not None):
            setup_base = self.maybe_move(spec, dist_filename, setup_base)

        # Find the setup.py file
        setup_script = os.path.join(setup_base, 'setup.py')

        if not os.path.exists(setup_script):
            setups = glob(os.path.join(setup_base, '*', 'setup.py'))
            if not setups:
                raise DistutilsError(
                    "Couldn't find a setup script in %s" %
                    os.path.abspath(dist_filename)
                )
            if len(setups) > 1:
                raise DistutilsError(
                    "Multiple setup scripts in %s" %
                    os.path.abspath(dist_filename)
                )
            setup_script = setups[0]

        # Now run it, and return the result
        if self.editable:
            log.info(self.report_editable(spec, setup_script))
            return []
        else:
            return self.build_and_install(setup_script, setup_base)

    def egg_distribution(self, egg_path):
        if os.path.isdir(egg_path):
            metadata = PathMetadata(egg_path, os.path.join(egg_path,
                                                           'EGG-INFO'))
        else:
            metadata = EggMetadata(zipimport.zipimporter(egg_path))
        return Distribution.from_filename(egg_path, metadata=metadata)

    def install_egg(self, egg_path, tmpdir):
        destination = os.path.join(self.install_dir,
                                   os.path.basename(egg_path))
        destination = os.path.abspath(destination)
        if not self.dry_run:
            ensure_directory(destination)

        dist = self.egg_distribution(egg_path)
        if not samefile(egg_path, destination):
            if os.path.isdir(destination) and not os.path.islink(destination):
                dir_util.remove_tree(destination, dry_run=self.dry_run)
            elif os.path.exists(destination):
                self.execute(os.unlink, (destination,), "Removing " +
                             destination)
            try:
                new_dist_is_zipped = False
                if os.path.isdir(egg_path):
                    if egg_path.startswith(tmpdir):
                        f, m = shutil.move, "Moving"
                    else:
                        f, m = shutil.copytree, "Copying"
                elif self.should_unzip(dist):
                    self.mkpath(destination)
                    f, m = self.unpack_and_compile, "Extracting"
                else:
                    new_dist_is_zipped = True
                    if egg_path.startswith(tmpdir):
                        f, m = shutil.move, "Moving"
                    else:
                        f, m = shutil.copy2, "Copying"
                self.execute(f, (egg_path, destination),
                             (m + " %s to %s") %
                             (os.path.basename(egg_path),
                              os.path.dirname(destination)))
                update_dist_caches(destination,
                                   fix_zipimporter_caches=new_dist_is_zipped)
            except:
                update_dist_caches(destination, fix_zipimporter_caches=False)
                raise

        self.add_output(destination)
        return self.egg_distribution(destination)

    def install_exe(self, dist_filename, tmpdir):
        # See if it's valid, get data
        cfg = extract_wininst_cfg(dist_filename)
        if cfg is None:
            raise DistutilsError(
                "%s is not a valid distutils Windows .exe" % dist_filename
            )
        # Create a dummy distribution object until we build the real distro
        dist = Distribution(
            None,
            project_name=cfg.get('metadata', 'name'),
            version=cfg.get('metadata', 'version'), platform=get_platform(),
        )

        # Convert the .exe to an unpacked egg
        egg_path = dist.location = os.path.join(tmpdir, dist.egg_name() +
                                                '.egg')
        egg_tmp = egg_path + '.tmp'
        _egg_info = os.path.join(egg_tmp, 'EGG-INFO')
        pkg_inf = os.path.join(_egg_info, 'PKG-INFO')
        ensure_directory(pkg_inf)  # make sure EGG-INFO dir exists
        dist._provider = PathMetadata(egg_tmp, _egg_info)  # XXX
        self.exe_to_egg(dist_filename, egg_tmp)

        # Write EGG-INFO/PKG-INFO
        if not os.path.exists(pkg_inf):
            f = open(pkg_inf, 'w')
            f.write('Metadata-Version: 1.0\n')
            for k, v in cfg.items('metadata'):
                if k != 'target_version':
                    f.write('%s: %s\n' % (k.replace('_', '-').title(), v))
            f.close()
        script_dir = os.path.join(_egg_info, 'scripts')
        # delete entry-point scripts to avoid duping
        self.delete_blockers(
            [os.path.join(script_dir, args[0]) for args in
             ScriptWriter.get_args(dist)]
        )
        # Build .egg file from tmpdir
        bdist_egg.make_zipfile(
            egg_path, egg_tmp, verbose=self.verbose, dry_run=self.dry_run
        )
        # install the .egg
        return self.install_egg(egg_path, tmpdir)

    def exe_to_egg(self, dist_filename, egg_tmp):
        """Extract a bdist_wininst to the directories an egg would use"""
        # Check for .pth file and set up prefix translations
        prefixes = get_exe_prefixes(dist_filename)
        to_compile = []
        native_libs = []
        top_level = {}

        def process(src, dst):
            s = src.lower()
            for old, new in prefixes:
                if s.startswith(old):
                    src = new + src[len(old):]
                    parts = src.split('/')
                    dst = os.path.join(egg_tmp, *parts)
                    dl = dst.lower()
                    if dl.endswith('.pyd') or dl.endswith('.dll'):
                        parts[-1] = bdist_egg.strip_module(parts[-1])
                        top_level[os.path.splitext(parts[0])[0]] = 1
                        native_libs.append(src)
                    elif dl.endswith('.py') and old != 'SCRIPTS/':
                        top_level[os.path.splitext(parts[0])[0]] = 1
                        to_compile.append(dst)
                    return dst
            if not src.endswith('.pth'):
                log.warn("WARNING: can't process %s", src)
            return None

        # extract, tracking .pyd/.dll->native_libs and .py -> to_compile
        unpack_archive(dist_filename, egg_tmp, process)
        stubs = []
        for res in native_libs:
            if res.lower().endswith('.pyd'):  # create stubs for .pyd's
                parts = res.split('/')
                resource = parts[-1]
                parts[-1] = bdist_egg.strip_module(parts[-1]) + '.py'
                pyfile = os.path.join(egg_tmp, *parts)
                to_compile.append(pyfile)
                stubs.append(pyfile)
                bdist_egg.write_stub(resource, pyfile)
        self.byte_compile(to_compile)  # compile .py's
        bdist_egg.write_safety_flag(
            os.path.join(egg_tmp, 'EGG-INFO'),
            bdist_egg.analyze_egg(egg_tmp, stubs))  # write zip-safety flag

        for name in 'top_level', 'native_libs':
            if locals()[name]:
                txt = os.path.join(egg_tmp, 'EGG-INFO', name + '.txt')
                if not os.path.exists(txt):
                    f = open(txt, 'w')
                    f.write('\n'.join(locals()[name]) + '\n')
                    f.close()

    __mv_warning = textwrap.dedent("""
        Because this distribution was installed --multi-version, before you can
        import modules from this package in an application, you will need to
        'import pkg_resources' and then use a 'require()' call similar to one of
        these examples, in order to select the desired version:

            pkg_resources.require("%(name)s")  # latest installed version
            pkg_resources.require("%(name)s==%(version)s")  # this exact version
            pkg_resources.require("%(name)s>=%(version)s")  # this version or higher
        """).lstrip()

    __id_warning = textwrap.dedent("""
        Note also that the installation directory must be on sys.path at runtime for
        this to work.  (e.g. by being the application's script directory, by being on
        PYTHONPATH, or by being added to sys.path by your code.)
        """)

    def installation_report(self, req, dist, what="Installed"):
        """Helpful installation message for display to package users"""
        msg = "\n%(what)s %(eggloc)s%(extras)s"
        if self.multi_version and not self.no_report:
            msg += '\n' + self.__mv_warning
            if self.install_dir not in map(normalize_path, sys.path):
                msg += '\n' + self.__id_warning

        eggloc = dist.location
        name = dist.project_name
        version = dist.version
        extras = ''  # TODO: self.report_extras(req, dist)
        return msg % locals()

    __editable_msg = textwrap.dedent("""
        Extracted editable version of %(spec)s to %(dirname)s

        If it uses setuptools in its setup script, you can activate it in
        "development" mode by going to that directory and running::

            %(python)s setup.py develop

        See the setuptools documentation for the "develop" command for more info.
        """).lstrip()

    def report_editable(self, spec, setup_script):
        dirname = os.path.dirname(setup_script)
        python = sys.executable
        return '\n' + self.__editable_msg % locals()

    def run_setup(self, setup_script, setup_base, args):
        sys.modules.setdefault('distutils.command.bdist_egg', bdist_egg)
        sys.modules.setdefault('distutils.command.egg_info', egg_info)

        args = list(args)
        if self.verbose > 2:
            v = 'v' * (self.verbose - 1)
            args.insert(0, '-' + v)
        elif self.verbose < 2:
            args.insert(0, '-q')
        if self.dry_run:
            args.insert(0, '-n')
        log.info(
            "Running %s %s", setup_script[len(setup_base) + 1:], ' '.join(args)
        )
        try:
            run_setup(setup_script, args)
        except SystemExit as v:
            raise DistutilsError("Setup script exited with %s" % (v.args[0],))

    def build_and_install(self, setup_script, setup_base):
        args = ['bdist_egg', '--dist-dir']

        dist_dir = tempfile.mkdtemp(
            prefix='egg-dist-tmp-', dir=os.path.dirname(setup_script)
        )
        try:
            self._set_fetcher_options(os.path.dirname(setup_script))
            args.append(dist_dir)

            self.run_setup(setup_script, setup_base, args)
            all_eggs = Environment([dist_dir])
            eggs = []
            for key in all_eggs:
                for dist in all_eggs[key]:
                    eggs.append(self.install_egg(dist.location, setup_base))
            if not eggs and not self.dry_run:
                log.warn("No eggs found in %s (setup script problem?)",
                         dist_dir)
            return eggs
        finally:
            rmtree(dist_dir)
            log.set_verbosity(self.verbose)  # restore our log verbosity

    def _set_fetcher_options(self, base):
        """
        When easy_install is about to run bdist_egg on a source dist, that
        source dist might have 'setup_requires' directives, requiring
        additional fetching. Ensure the fetcher options given to easy_install
        are available to that command as well.
        """
        # find the fetch options from easy_install and write them out
        # to the setup.cfg file.
        ei_opts = self.distribution.get_option_dict('easy_install').copy()
        fetch_directives = (
            'find_links', 'site_dirs', 'index_url', 'optimize',
            'site_dirs', 'allow_hosts',
        )
        fetch_options = {}
        for key, val in ei_opts.items():
            if key not in fetch_directives:
                continue
            fetch_options[key.replace('_', '-')] = val[1]
        # create a settings dictionary suitable for `edit_config`
        settings = dict(easy_install=fetch_options)
        cfg_filename = os.path.join(base, 'setup.cfg')
        setopt.edit_config(cfg_filename, settings)

    def update_pth(self, dist):
        if self.pth_file is None:
            return

        for d in self.pth_file[dist.key]:  # drop old entries
            if self.multi_version or d.location != dist.location:
                log.info("Removing %s from easy-install.pth file", d)
                self.pth_file.remove(d)
                if d.location in self.shadow_path:
                    self.shadow_path.remove(d.location)

        if not self.multi_version:
            if dist.location in self.pth_file.paths:
                log.info(
                    "%s is already the active version in easy-install.pth",
                    dist
                )
            else:
                log.info("Adding %s to easy-install.pth file", dist)
                self.pth_file.add(dist)  # add new entry
                if dist.location not in self.shadow_path:
                    self.shadow_path.append(dist.location)

        if not self.dry_run:

            self.pth_file.save()

            if dist.key == 'setuptools':
                # Ensure that setuptools itself never becomes unavailable!
                # XXX should this check for latest version?
                filename = os.path.join(self.install_dir, 'setuptools.pth')
                if os.path.islink(filename):
                    os.unlink(filename)
                f = open(filename, 'wt')
                f.write(self.pth_file.make_relative(dist.location) + '\n')
                f.close()

    def unpack_progress(self, src, dst):
        # Progress filter for unpacking
        log.debug("Unpacking %s to %s", src, dst)
        return dst  # only unpack-and-compile skips files for dry run

    def unpack_and_compile(self, egg_path, destination):
        to_compile = []
        to_chmod = []

        def pf(src, dst):
            if dst.endswith('.py') and not src.startswith('EGG-INFO/'):
                to_compile.append(dst)
            elif dst.endswith('.dll') or dst.endswith('.so'):
                to_chmod.append(dst)
            self.unpack_progress(src, dst)
            return not self.dry_run and dst or None

        unpack_archive(egg_path, destination, pf)
        self.byte_compile(to_compile)
        if not self.dry_run:
            for f in to_chmod:
                mode = ((os.stat(f)[stat.ST_MODE]) | 0o555) & 0o7755
                chmod(f, mode)

    def byte_compile(self, to_compile):
        if sys.dont_write_bytecode:
            self.warn('byte-compiling is disabled, skipping.')
            return

        from distutils.util import byte_compile

        try:
            # try to make the byte compile messages quieter
            log.set_verbosity(self.verbose - 1)

            byte_compile(to_compile, optimize=0, force=1, dry_run=self.dry_run)
            if self.optimize:
                byte_compile(
                    to_compile, optimize=self.optimize, force=1,
                    dry_run=self.dry_run
                )
        finally:
            log.set_verbosity(self.verbose)  # restore original verbosity

    __no_default_msg = textwrap.dedent("""
        bad install directory or PYTHONPATH

        You are attempting to install a package to a directory that is not
        on PYTHONPATH and which Python does not read ".pth" files from.  The
        installation directory you specified (via --install-dir, --prefix, or
        the distutils default setting) was:

            %s

        and your PYTHONPATH environment variable currently contains:

            %r

        Here are some of your options for correcting the problem:

        * You can choose a different installation directory, i.e., one that is
          on PYTHONPATH or supports .pth files

        * You can add the installation directory to the PYTHONPATH environment
          variable.  (It must then also be on PYTHONPATH whenever you run
          Python and want to use the package(s) you are installing.)

        * You can set up the installation directory to support ".pth" files by
          using one of the approaches described here:

          https://pythonhosted.org/setuptools/easy_install.html#custom-installation-locations

        Please make the appropriate changes for your system and try again.""").lstrip()

    def no_default_version_msg(self):
        template = self.__no_default_msg
        return template % (self.install_dir, os.environ.get('PYTHONPATH', ''))

    def install_site_py(self):
        """Make sure there's a site.py in the target dir, if needed"""

        if self.sitepy_installed:
            return  # already did it, or don't need to

        sitepy = os.path.join(self.install_dir, "site.py")
        source = resource_string("setuptools", "site-patch.py")
        current = ""

        if os.path.exists(sitepy):
            log.debug("Checking existing site.py in %s", self.install_dir)
            f = open(sitepy, 'rb')
            current = f.read()
            # we want str, not bytes
            if six.PY3:
                current = current.decode()

            f.close()
            if not current.startswith('def __boot():'):
                raise DistutilsError(
                    "%s is not a setuptools-generated site.py; please"
                    " remove it." % sitepy
                )

        if current != source:
            log.info("Creating %s", sitepy)
            if not self.dry_run:
                ensure_directory(sitepy)
                f = open(sitepy, 'wb')
                f.write(source)
                f.close()
            self.byte_compile([sitepy])

        self.sitepy_installed = True

    def create_home_path(self):
        """Create directories under ~."""
        if not self.user:
            return
        home = convert_path(os.path.expanduser("~"))
        for name, path in six.iteritems(self.config_vars):
            if path.startswith(home) and not os.path.isdir(path):
                self.debug_print("os.makedirs('%s', 0o700)" % path)
                os.makedirs(path, 0o700)

    INSTALL_SCHEMES = dict(
        posix=dict(
            install_dir='$base/lib/python$py_version_short/site-packages',
            script_dir='$base/bin',
        ),
    )

    DEFAULT_SCHEME = dict(
        install_dir='$base/Lib/site-packages',
        script_dir='$base/Scripts',
    )

    def _expand(self, *attrs):
        config_vars = self.get_finalized_command('install').config_vars

        if self.prefix:
            # Set default install_dir/scripts from --prefix
            config_vars = config_vars.copy()
            config_vars['base'] = self.prefix
            scheme = self.INSTALL_SCHEMES.get(os.name, self.DEFAULT_SCHEME)
            for attr, val in scheme.items():
                if getattr(self, attr, None) is None:
                    setattr(self, attr, val)

        from distutils.util import subst_vars

        for attr in attrs:
            val = getattr(self, attr)
            if val is not None:
                val = subst_vars(val, config_vars)
                if os.name == 'posix':
                    val = os.path.expanduser(val)
                setattr(self, attr, val)


def get_site_dirs():
    # return a list of 'site' dirs
    sitedirs = [_f for _f in os.environ.get('PYTHONPATH',
                                            '').split(os.pathsep) if _f]
    prefixes = [sys.prefix]
    if sys.exec_prefix != sys.prefix:
        prefixes.append(sys.exec_prefix)
    for prefix in prefixes:
        if prefix:
            if sys.platform in ('os2emx', 'riscos'):
                sitedirs.append(os.path.join(prefix, "Lib", "site-packages"))
            elif os.sep == '/':
                sitedirs.extend([os.path.join(prefix,
                                              "lib",
                                              "python" + sys.version[:3],
                                              "site-packages"),
                                 os.path.join(prefix, "lib", "site-python")])
            else:
                sitedirs.extend(
                    [prefix, os.path.join(prefix, "lib", "site-packages")]
                )
            if sys.platform == 'darwin':
                # for framework builds *only* we add the standard Apple
                # locations. Currently only per-user, but /Library and
                # /Network/Library could be added too
                if 'Python.framework' in prefix:
                    home = os.environ.get('HOME')
                    if home:
                        sitedirs.append(
                            os.path.join(home,
                                         'Library',
                                         'Python',
                                         sys.version[:3],
                                         'site-packages'))
    lib_paths = get_path('purelib'), get_path('platlib')
    for site_lib in lib_paths:
        if site_lib not in sitedirs:
            sitedirs.append(site_lib)

    if site.ENABLE_USER_SITE:
        sitedirs.append(site.USER_SITE)

    sitedirs = list(map(normalize_path, sitedirs))

    return sitedirs


def expand_paths(inputs):
    """Yield sys.path directories that might contain "old-style" packages"""

    seen = {}

    for dirname in inputs:
        dirname = normalize_path(dirname)
        if dirname in seen:
            continue

        seen[dirname] = 1
        if not os.path.isdir(dirname):
            continue

        files = os.listdir(dirname)
        yield dirname, files

        for name in files:
            if not name.endswith('.pth'):
                # We only care about the .pth files
                continue
            if name in ('easy-install.pth', 'setuptools.pth'):
                # Ignore .pth files that we control
                continue

            # Read the .pth file
            f = open(os.path.join(dirname, name))
            lines = list(yield_lines(f))
            f.close()

            # Yield existing non-dupe, non-import directory lines from it
            for line in lines:
                if not line.startswith("import"):
                    line = normalize_path(line.rstrip())
                    if line not in seen:
                        seen[line] = 1
                        if not os.path.isdir(line):
                            continue
                        yield line, os.listdir(line)


def extract_wininst_cfg(dist_filename):
    """Extract configuration data from a bdist_wininst .exe

    Returns a configparser.RawConfigParser, or None
    """
    f = open(dist_filename, 'rb')
    try:
        endrec = zipfile._EndRecData(f)
        if endrec is None:
            return None

        prepended = (endrec[9] - endrec[5]) - endrec[6]
        if prepended < 12:  # no wininst data here
            return None
        f.seek(prepended - 12)

<<<<<<< HEAD
=======
        from setuptools.compat import StringIO, configparser
        import struct

>>>>>>> 6bdbe895
        tag, cfglen, bmlen = struct.unpack("<iii", f.read(12))
        if tag not in (0x1234567A, 0x1234567B):
            return None  # not a valid tag

        f.seek(prepended - (12 + cfglen))
        cfg = configparser.RawConfigParser(
            {'version': '', 'target_version': ''})
        try:
            part = f.read(cfglen)
            # Read up to the first null byte.
            config = part.split(b'\0', 1)[0]
            # Now the config is in bytes, but for RawConfigParser, it should
            #  be text, so decode it.
            config = config.decode(sys.getfilesystemencoding())
<<<<<<< HEAD
            cfg.readfp(six.StringIO(config))
=======
            cfg.readfp(StringIO(config))
>>>>>>> 6bdbe895
        except configparser.Error:
            return None
        if not cfg.has_section('metadata') or not cfg.has_section('Setup'):
            return None
        return cfg

    finally:
        f.close()


def get_exe_prefixes(exe_filename):
    """Get exe->egg path translations for a given .exe file"""

    prefixes = [
        ('PURELIB/', ''), ('PLATLIB/pywin32_system32', ''),
        ('PLATLIB/', ''),
        ('SCRIPTS/', 'EGG-INFO/scripts/'),
        ('DATA/lib/site-packages', ''),
    ]
    z = zipfile.ZipFile(exe_filename)
    try:
        for info in z.infolist():
            name = info.filename
            parts = name.split('/')
            if len(parts) == 3 and parts[2] == 'PKG-INFO':
                if parts[1].endswith('.egg-info'):
                    prefixes.insert(0, ('/'.join(parts[:2]), 'EGG-INFO/'))
                    break
            if len(parts) != 2 or not name.endswith('.pth'):
                continue
            if name.endswith('-nspkg.pth'):
                continue
            if parts[0].upper() in ('PURELIB', 'PLATLIB'):
                contents = z.read(name)
                if six.PY3:
                    contents = contents.decode()
                for pth in yield_lines(contents):
                    pth = pth.strip().replace('\\', '/')
                    if not pth.startswith('import'):
                        prefixes.append((('%s/%s/' % (parts[0], pth)), ''))
    finally:
        z.close()
    prefixes = [(x.lower(), y) for x, y in prefixes]
    prefixes.sort()
    prefixes.reverse()
    return prefixes


def parse_requirement_arg(spec):
    try:
        return Requirement.parse(spec)
    except ValueError:
        raise DistutilsError(
            "Not a URL, existing file, or requirement spec: %r" % (spec,)
        )


class PthDistributions(Environment):
    """A .pth file with Distribution paths in it"""

    dirty = False

    def __init__(self, filename, sitedirs=()):
        self.filename = filename
        self.sitedirs = list(map(normalize_path, sitedirs))
        self.basedir = normalize_path(os.path.dirname(self.filename))
        self._load()
        Environment.__init__(self, [], None, None)
        for path in yield_lines(self.paths):
            list(map(self.add, find_distributions(path, True)))

    def _load(self):
        self.paths = []
        saw_import = False
        seen = dict.fromkeys(self.sitedirs)
        if os.path.isfile(self.filename):
            f = open(self.filename, 'rt')
            for line in f:
                if line.startswith('import'):
                    saw_import = True
                    continue
                path = line.rstrip()
                self.paths.append(path)
                if not path.strip() or path.strip().startswith('#'):
                    continue
                # skip non-existent paths, in case somebody deleted a package
                # manually, and duplicate paths as well
                path = self.paths[-1] = normalize_path(
                    os.path.join(self.basedir, path)
                )
                if not os.path.exists(path) or path in seen:
                    self.paths.pop()  # skip it
                    self.dirty = True  # we cleaned up, so we're dirty now :)
                    continue
                seen[path] = 1
            f.close()

        if self.paths and not saw_import:
            self.dirty = True  # ensure anything we touch has import wrappers
        while self.paths and not self.paths[-1].strip():
            self.paths.pop()

    def save(self):
        """Write changed .pth file back to disk"""
        if not self.dirty:
            return

        rel_paths = list(map(self.make_relative, self.paths))
        if rel_paths:
            log.debug("Saving %s", self.filename)
            lines = self._wrap_lines(rel_paths)
            data = '\n'.join(lines) + '\n'

            if os.path.islink(self.filename):
                os.unlink(self.filename)
            with open(self.filename, 'wt') as f:
                f.write(data)

        elif os.path.exists(self.filename):
            log.debug("Deleting empty %s", self.filename)
            os.unlink(self.filename)

        self.dirty = False

    @staticmethod
    def _wrap_lines(lines):
        return lines

    def add(self, dist):
        """Add `dist` to the distribution map"""
        new_path = (
            dist.location not in self.paths and (
                dist.location not in self.sitedirs or
                # account for '.' being in PYTHONPATH
                dist.location == os.getcwd()
            )
        )
        if new_path:
            self.paths.append(dist.location)
            self.dirty = True
        Environment.add(self, dist)

    def remove(self, dist):
        """Remove `dist` from the distribution map"""
        while dist.location in self.paths:
            self.paths.remove(dist.location)
            self.dirty = True
        Environment.remove(self, dist)

    def make_relative(self, path):
        npath, last = os.path.split(normalize_path(path))
        baselen = len(self.basedir)
        parts = [last]
        sep = os.altsep == '/' and '/' or os.sep
        while len(npath) >= baselen:
            if npath == self.basedir:
                parts.append(os.curdir)
                parts.reverse()
                return sep.join(parts)
            npath, last = os.path.split(npath)
            parts.append(last)
        else:
            return path


class RewritePthDistributions(PthDistributions):

    @classmethod
    def _wrap_lines(cls, lines):
        yield cls.prelude
        for line in lines:
            yield line
        yield cls.postlude

    _inline = lambda text: textwrap.dedent(text).strip().replace('\n', '; ')
    prelude = _inline("""
        import sys
        sys.__plen = len(sys.path)
        """)
    postlude = _inline("""
        import sys
        new = sys.path[sys.__plen:]
        del sys.path[sys.__plen:]
        p = getattr(sys, '__egginsert', 0)
        sys.path[p:p] = new
        sys.__egginsert = p + len(new)
        """)


if os.environ.get('SETUPTOOLS_SYS_PATH_TECHNIQUE', 'rewrite') == 'rewrite':
    PthDistributions = RewritePthDistributions


def _first_line_re():
    """
    Return a regular expression based on first_line_re suitable for matching
    strings.
    """
    if isinstance(first_line_re.pattern, str):
        return first_line_re

    # first_line_re in Python >=3.1.4 and >=3.2.1 is a bytes pattern.
    return re.compile(first_line_re.pattern.decode())


def auto_chmod(func, arg, exc):
    if func is os.remove and os.name == 'nt':
        chmod(arg, stat.S_IWRITE)
        return func(arg)
    et, ev, _ = sys.exc_info()
    six.reraise(et, (ev[0], ev[1] + (" %s %s" % (func, arg))))


def update_dist_caches(dist_path, fix_zipimporter_caches):
    """
    Fix any globally cached `dist_path` related data

    `dist_path` should be a path of a newly installed egg distribution (zipped
    or unzipped).

    sys.path_importer_cache contains finder objects that have been cached when
    importing data from the original distribution. Any such finders need to be
    cleared since the replacement distribution might be packaged differently,
    e.g. a zipped egg distribution might get replaced with an unzipped egg
    folder or vice versa. Having the old finders cached may then cause Python
    to attempt loading modules from the replacement distribution using an
    incorrect loader.

    zipimport.zipimporter objects are Python loaders charged with importing
    data packaged inside zip archives. If stale loaders referencing the
    original distribution, are left behind, they can fail to load modules from
    the replacement distribution. E.g. if an old zipimport.zipimporter instance
    is used to load data from a new zipped egg archive, it may cause the
    operation to attempt to locate the requested data in the wrong location -
    one indicated by the original distribution's zip archive directory
    information. Such an operation may then fail outright, e.g. report having
    read a 'bad local file header', or even worse, it may fail silently &
    return invalid data.

    zipimport._zip_directory_cache contains cached zip archive directory
    information for all existing zipimport.zipimporter instances and all such
    instances connected to the same archive share the same cached directory
    information.

    If asked, and the underlying Python implementation allows it, we can fix
    all existing zipimport.zipimporter instances instead of having to track
    them down and remove them one by one, by updating their shared cached zip
    archive directory information. This, of course, assumes that the
    replacement distribution is packaged as a zipped egg.

    If not asked to fix existing zipimport.zipimporter instances, we still do
    our best to clear any remaining zipimport.zipimporter related cached data
    that might somehow later get used when attempting to load data from the new
    distribution and thus cause such load operations to fail. Note that when
    tracking down such remaining stale data, we can not catch every conceivable
    usage from here, and we clear only those that we know of and have found to
    cause problems if left alive. Any remaining caches should be updated by
    whomever is in charge of maintaining them, i.e. they should be ready to
    handle us replacing their zip archives with new distributions at runtime.

    """
    # There are several other known sources of stale zipimport.zipimporter
    # instances that we do not clear here, but might if ever given a reason to
    # do so:
    # * Global setuptools pkg_resources.working_set (a.k.a. 'master working
    # set') may contain distributions which may in turn contain their
    #   zipimport.zipimporter loaders.
    # * Several zipimport.zipimporter loaders held by local variables further
    #   up the function call stack when running the setuptools installation.
    # * Already loaded modules may have their __loader__ attribute set to the
    #   exact loader instance used when importing them. Python 3.4 docs state
    #   that this information is intended mostly for introspection and so is
    #   not expected to cause us problems.
    normalized_path = normalize_path(dist_path)
    _uncache(normalized_path, sys.path_importer_cache)
    if fix_zipimporter_caches:
        _replace_zip_directory_cache_data(normalized_path)
    else:
        # Here, even though we do not want to fix existing and now stale
        # zipimporter cache information, we still want to remove it. Related to
        # Python's zip archive directory information cache, we clear each of
        # its stale entries in two phases:
        #   1. Clear the entry so attempting to access zip archive information
        #      via any existing stale zipimport.zipimporter instances fails.
        #   2. Remove the entry from the cache so any newly constructed
        #      zipimport.zipimporter instances do not end up using old stale
        #      zip archive directory information.
        # This whole stale data removal step does not seem strictly necessary,
        # but has been left in because it was done before we started replacing
        # the zip archive directory information cache content if possible, and
        # there are no relevant unit tests that we can depend on to tell us if
        # this is really needed.
        _remove_and_clear_zip_directory_cache_data(normalized_path)


def _collect_zipimporter_cache_entries(normalized_path, cache):
    """
    Return zipimporter cache entry keys related to a given normalized path.

    Alternative path spellings (e.g. those using different character case or
    those using alternative path separators) related to the same path are
    included. Any sub-path entries are included as well, i.e. those
    corresponding to zip archives embedded in other zip archives.

    """
    result = []
    prefix_len = len(normalized_path)
    for p in cache:
        np = normalize_path(p)
        if (np.startswith(normalized_path) and
                np[prefix_len:prefix_len + 1] in (os.sep, '')):
            result.append(p)
    return result


def _update_zipimporter_cache(normalized_path, cache, updater=None):
    """
    Update zipimporter cache data for a given normalized path.

    Any sub-path entries are processed as well, i.e. those corresponding to zip
    archives embedded in other zip archives.

    Given updater is a callable taking a cache entry key and the original entry
    (after already removing the entry from the cache), and expected to update
    the entry and possibly return a new one to be inserted in its place.
    Returning None indicates that the entry should not be replaced with a new
    one. If no updater is given, the cache entries are simply removed without
    any additional processing, the same as if the updater simply returned None.

    """
    for p in _collect_zipimporter_cache_entries(normalized_path, cache):
        # N.B. pypy's custom zipimport._zip_directory_cache implementation does
        # not support the complete dict interface:
        # * Does not support item assignment, thus not allowing this function
        #    to be used only for removing existing cache entries.
        #  * Does not support the dict.pop() method, forcing us to use the
        #    get/del patterns instead. For more detailed information see the
        #    following links:
        #      https://bitbucket.org/pypa/setuptools/issue/202/more-robust-zipimporter-cache-invalidation#comment-10495960
        #      https://bitbucket.org/pypy/pypy/src/dd07756a34a41f674c0cacfbc8ae1d4cc9ea2ae4/pypy/module/zipimport/interp_zipimport.py#cl-99
        old_entry = cache[p]
        del cache[p]
        new_entry = updater and updater(p, old_entry)
        if new_entry is not None:
            cache[p] = new_entry


def _uncache(normalized_path, cache):
    _update_zipimporter_cache(normalized_path, cache)


def _remove_and_clear_zip_directory_cache_data(normalized_path):
    def clear_and_remove_cached_zip_archive_directory_data(path, old_entry):
        old_entry.clear()

    _update_zipimporter_cache(
        normalized_path, zipimport._zip_directory_cache,
        updater=clear_and_remove_cached_zip_archive_directory_data)

# PyPy Python implementation does not allow directly writing to the
# zipimport._zip_directory_cache and so prevents us from attempting to correct
# its content. The best we can do there is clear the problematic cache content
# and have PyPy repopulate it as needed. The downside is that if there are any
# stale zipimport.zipimporter instances laying around, attempting to use them
# will fail due to not having its zip archive directory information available
# instead of being automatically corrected to use the new correct zip archive
# directory information.
if '__pypy__' in sys.builtin_module_names:
    _replace_zip_directory_cache_data = \
        _remove_and_clear_zip_directory_cache_data
else:
    def _replace_zip_directory_cache_data(normalized_path):
        def replace_cached_zip_archive_directory_data(path, old_entry):
            # N.B. In theory, we could load the zip directory information just
            # once for all updated path spellings, and then copy it locally and
            # update its contained path strings to contain the correct
            # spelling, but that seems like a way too invasive move (this cache
            # structure is not officially documented anywhere and could in
            # theory change with new Python releases) for no significant
            # benefit.
            old_entry.clear()
            zipimport.zipimporter(path)
            old_entry.update(zipimport._zip_directory_cache[path])
            return old_entry

        _update_zipimporter_cache(
            normalized_path, zipimport._zip_directory_cache,
            updater=replace_cached_zip_archive_directory_data)


def is_python(text, filename='<string>'):
    "Is this string a valid Python script?"
    try:
        compile(text, filename, 'exec')
    except (SyntaxError, TypeError):
        return False
    else:
        return True


def is_sh(executable):
    """Determine if the specified executable is a .sh (contains a #! line)"""
    try:
        with io.open(executable, encoding='latin-1') as fp:
            magic = fp.read(2)
    except (OSError, IOError):
        return executable
    return magic == '#!'


def nt_quote_arg(arg):
    """Quote a command line argument according to Windows parsing rules"""
    return subprocess.list2cmdline([arg])


def is_python_script(script_text, filename):
    """Is this text, as a whole, a Python script? (as opposed to shell/bat/etc.
    """
    if filename.endswith('.py') or filename.endswith('.pyw'):
        return True  # extension says it's Python
    if is_python(script_text, filename):
        return True  # it's syntactically valid Python
    if script_text.startswith('#!'):
        # It begins with a '#!' line, so check if 'python' is in it somewhere
        return 'python' in script_text.splitlines()[0].lower()

    return False  # Not any Python I can recognize


try:
    from os import chmod as _chmod
except ImportError:
    # Jython compatibility
    def _chmod(*args):
        pass


def chmod(path, mode):
    log.debug("changing mode of %s to %o", path, mode)
    try:
        _chmod(path, mode)
    except os.error as e:
        log.debug("chmod failed: %s", e)


def fix_jython_executable(executable, options):
    warnings.warn("Use JythonCommandSpec", DeprecationWarning, stacklevel=2)

    if not JythonCommandSpec.relevant():
        return executable

    cmd = CommandSpec.best().from_param(executable)
    cmd.install_options(options)
    return cmd.as_header().lstrip('#!').rstrip('\n')


class CommandSpec(list):
    """
    A command spec for a #! header, specified as a list of arguments akin to
    those passed to Popen.
    """

    options = []
    split_args = dict()

    @classmethod
    def best(cls):
        """
        Choose the best CommandSpec class based on environmental conditions.
        """
        return cls if not JythonCommandSpec.relevant() else JythonCommandSpec

    @classmethod
    def _sys_executable(cls):
        _default = os.path.normpath(sys.executable)
        return os.environ.get('__PYVENV_LAUNCHER__', _default)

    @classmethod
    def from_param(cls, param):
        """
        Construct a CommandSpec from a parameter to build_scripts, which may
        be None.
        """
        if isinstance(param, cls):
            return param
        if isinstance(param, list):
            return cls(param)
        if param is None:
            return cls.from_environment()
        # otherwise, assume it's a string.
        return cls.from_string(param)

    @classmethod
    def from_environment(cls):
        return cls([cls._sys_executable()])

    @classmethod
    def from_string(cls, string):
        """
        Construct a command spec from a simple string representing a command
        line parseable by shlex.split.
        """
        items = shlex.split(string, **cls.split_args)
        return cls(items)

    def install_options(self, script_text):
        self.options = shlex.split(self._extract_options(script_text))
        cmdline = subprocess.list2cmdline(self)
        if not isascii(cmdline):
            self.options[:0] = ['-x']

    @staticmethod
    def _extract_options(orig_script):
        """
        Extract any options from the first line of the script.
        """
        first = (orig_script + '\n').splitlines()[0]
        match = _first_line_re().match(first)
        options = match.group(1) or '' if match else ''
        return options.strip()

    def as_header(self):
        return self._render(self + list(self.options))

    @staticmethod
    def _render(items):
        cmdline = subprocess.list2cmdline(items)
        return '#!' + cmdline + '\n'

# For pbr compat; will be removed in a future version.
sys_executable = CommandSpec._sys_executable()


class WindowsCommandSpec(CommandSpec):
    split_args = dict(posix=False)


class JythonCommandSpec(CommandSpec):
    @classmethod
    def relevant(cls):
        return (
            sys.platform.startswith('java')
            and
            __import__('java').lang.System.getProperty('os.name') != 'Linux'
        )

    def as_header(self):
        """
        Workaround Jython's sys.executable being a .sh (an invalid
        shebang line interpreter)
        """
        if not is_sh(self[0]):
            return super(JythonCommandSpec, self).as_header()

        if self.options:
            # Can't apply the workaround, leave it broken
            log.warn(
                "WARNING: Unable to adapt shebang line for Jython,"
                " the following script is NOT executable\n"
                "         see http://bugs.jython.org/issue1112 for"
                " more information.")
            return super(JythonCommandSpec, self).as_header()

        items = ['/usr/bin/env'] + self + list(self.options)
        return self._render(items)


class ScriptWriter(object):
    """
    Encapsulates behavior around writing entry point scripts for console and
    gui apps.
    """

    template = textwrap.dedent("""
        # EASY-INSTALL-ENTRY-SCRIPT: %(spec)r,%(group)r,%(name)r
        __requires__ = %(spec)r
        import sys
        from pkg_resources import load_entry_point

        if __name__ == '__main__':
            sys.exit(
                load_entry_point(%(spec)r, %(group)r, %(name)r)()
            )
    """).lstrip()

    command_spec_class = CommandSpec

    @classmethod
    def get_script_args(cls, dist, executable=None, wininst=False):
        # for backward compatibility
        warnings.warn("Use get_args", DeprecationWarning)
        writer = (WindowsScriptWriter if wininst else ScriptWriter).best()
        header = cls.get_script_header("", executable, wininst)
        return writer.get_args(dist, header)

    @classmethod
    def get_script_header(cls, script_text, executable=None, wininst=False):
        # for backward compatibility
        warnings.warn("Use get_header", DeprecationWarning)
        if wininst:
            executable = "python.exe"
        cmd = cls.command_spec_class.best().from_param(executable)
        cmd.install_options(script_text)
        return cmd.as_header()

    @classmethod
    def get_args(cls, dist, header=None):
        """
        Yield write_script() argument tuples for a distribution's
        console_scripts and gui_scripts entry points.
        """
        if header is None:
            header = cls.get_header()
        spec = str(dist.as_requirement())
        for type_ in 'console', 'gui':
            group = type_ + '_scripts'
            for name, ep in dist.get_entry_map(group).items():
                cls._ensure_safe_name(name)
                script_text = cls.template % locals()
                args = cls._get_script_args(type_, name, header, script_text)
                for res in args:
                    yield res

    @staticmethod
    def _ensure_safe_name(name):
        """
        Prevent paths in *_scripts entry point names.
        """
        has_path_sep = re.search(r'[\\/]', name)
        if has_path_sep:
            raise ValueError("Path separators not allowed in script names")

    @classmethod
    def get_writer(cls, force_windows):
        # for backward compatibility
        warnings.warn("Use best", DeprecationWarning)
        return WindowsScriptWriter.best() if force_windows else cls.best()

    @classmethod
    def best(cls):
        """
        Select the best ScriptWriter for this environment.
        """
        return WindowsScriptWriter.best() if sys.platform == 'win32' else cls

    @classmethod
    def _get_script_args(cls, type_, name, header, script_text):
        # Simply write the stub with no extension.
        yield (name, header + script_text)

    @classmethod
    def get_header(cls, script_text="", executable=None):
        """Create a #! line, getting options (if any) from script_text"""
        cmd = cls.command_spec_class.best().from_param(executable)
        cmd.install_options(script_text)
        return cmd.as_header()


class WindowsScriptWriter(ScriptWriter):
    command_spec_class = WindowsCommandSpec

    @classmethod
    def get_writer(cls):
        # for backward compatibility
        warnings.warn("Use best", DeprecationWarning)
        return cls.best()

    @classmethod
    def best(cls):
        """
        Select the best ScriptWriter suitable for Windows
        """
        writer_lookup = dict(
            executable=WindowsExecutableLauncherWriter,
            natural=cls,
        )
        # for compatibility, use the executable launcher by default
        launcher = os.environ.get('SETUPTOOLS_LAUNCHER', 'executable')
        return writer_lookup[launcher]

    @classmethod
    def _get_script_args(cls, type_, name, header, script_text):
        "For Windows, add a .py extension"
        ext = dict(console='.pya', gui='.pyw')[type_]
        if ext not in os.environ['PATHEXT'].lower().split(';'):
            warnings.warn("%s not listed in PATHEXT; scripts will not be "
                          "recognized as executables." % ext, UserWarning)
        old = ['.pya', '.py', '-script.py', '.pyc', '.pyo', '.pyw', '.exe']
        old.remove(ext)
        header = cls._adjust_header(type_, header)
        blockers = [name + x for x in old]
        yield name + ext, header + script_text, 't', blockers

    @classmethod
    def _adjust_header(cls, type_, orig_header):
        """
        Make sure 'pythonw' is used for gui and and 'python' is used for
        console (regardless of what sys.executable is).
        """
        pattern = 'pythonw.exe'
        repl = 'python.exe'
        if type_ == 'gui':
            pattern, repl = repl, pattern
        pattern_ob = re.compile(re.escape(pattern), re.IGNORECASE)
        new_header = pattern_ob.sub(string=orig_header, repl=repl)
        return new_header if cls._use_header(new_header) else orig_header

    @staticmethod
    def _use_header(new_header):
        """
        Should _adjust_header use the replaced header?

        On non-windows systems, always use. On
        Windows systems, only use the replaced header if it resolves
        to an executable on the system.
        """
        clean_header = new_header[2:-1].strip('"')
        return sys.platform != 'win32' or find_executable(clean_header)


class WindowsExecutableLauncherWriter(WindowsScriptWriter):
    @classmethod
    def _get_script_args(cls, type_, name, header, script_text):
        """
        For Windows, add a .py extension and an .exe launcher
        """
        if type_ == 'gui':
            launcher_type = 'gui'
            ext = '-script.pyw'
            old = ['.pyw']
        else:
            launcher_type = 'cli'
            ext = '-script.py'
            old = ['.py', '.pyc', '.pyo']
        hdr = cls._adjust_header(type_, header)
        blockers = [name + x for x in old]
        yield (name + ext, hdr + script_text, 't', blockers)
        yield (
            name + '.exe', get_win_launcher(launcher_type),
            'b'  # write in binary mode
        )
        if not is_64bit():
            # install a manifest for the launcher to prevent Windows
            # from detecting it as an installer (which it will for
            #  launchers like easy_install.exe). Consider only
            #  adding a manifest for launchers detected as installers.
            #  See Distribute #143 for details.
            m_name = name + '.exe.manifest'
            yield (m_name, load_launcher_manifest(name), 't')


# for backward-compatibility
get_script_args = ScriptWriter.get_script_args
get_script_header = ScriptWriter.get_script_header


def get_win_launcher(type):
    """
    Load the Windows launcher (executable) suitable for launching a script.

    `type` should be either 'cli' or 'gui'

    Returns the executable as a byte string.
    """
    launcher_fn = '%s.exe' % type
    if platform.machine().lower() == 'arm':
        launcher_fn = launcher_fn.replace(".", "-arm.")
    if is_64bit():
        launcher_fn = launcher_fn.replace(".", "-64.")
    else:
        launcher_fn = launcher_fn.replace(".", "-32.")
    return resource_string('setuptools', launcher_fn)


def load_launcher_manifest(name):
    manifest = pkg_resources.resource_string(__name__, 'launcher manifest.xml')
    if six.PY2:
        return manifest % vars()
    else:
        return manifest.decode('utf-8') % vars()


def rmtree(path, ignore_errors=False, onerror=auto_chmod):
    """Recursively delete a directory tree.

    This code is taken from the Python 2.4 version of 'shutil', because
    the 2.3 version doesn't really work right.
    """
    if ignore_errors:
        def onerror(*args):
            pass
    elif onerror is None:
        def onerror(*args):
            raise
    names = []
    try:
        names = os.listdir(path)
    except os.error:
        onerror(os.listdir, path, sys.exc_info())
    for name in names:
        fullname = os.path.join(path, name)
        try:
            mode = os.lstat(fullname).st_mode
        except os.error:
            mode = 0
        if stat.S_ISDIR(mode):
            rmtree(fullname, ignore_errors, onerror)
        else:
            try:
                os.remove(fullname)
            except os.error:
                onerror(os.remove, fullname, sys.exc_info())
    try:
        os.rmdir(path)
    except os.error:
        onerror(os.rmdir, path, sys.exc_info())


def current_umask():
    tmp = os.umask(0o022)
    os.umask(tmp)
    return tmp


def bootstrap():
    # This function is called when setuptools*.egg is run using /bin/sh
    import setuptools

    argv0 = os.path.dirname(setuptools.__path__[0])
    sys.argv[0] = argv0
    sys.argv.append(argv0)
    main()


def main(argv=None, **kw):
    from setuptools import setup
    from setuptools.dist import Distribution

    class DistributionWithoutHelpCommands(Distribution):
        common_usage = ""

        def _show_help(self, *args, **kw):
            with _patch_usage():
                Distribution._show_help(self, *args, **kw)

    if argv is None:
        argv = sys.argv[1:]

    with _patch_usage():
        setup(
            script_args=['-q', 'easy_install', '-v'] + argv,
            script_name=sys.argv[0] or 'easy_install',
            distclass=DistributionWithoutHelpCommands, **kw
        )


@contextlib.contextmanager
def _patch_usage():
    import distutils.core
    USAGE = textwrap.dedent("""
        usage: %(script)s [options] requirement_or_url ...
           or: %(script)s --help
        """).lstrip()

    def gen_usage(script_name):
        return USAGE % dict(
            script=os.path.basename(script_name),
        )

    saved = distutils.core.gen_usage
    distutils.core.gen_usage = gen_usage
    try:
        yield
    finally:
        distutils.core.gen_usage = saved<|MERGE_RESOLUTION|>--- conflicted
+++ resolved
@@ -1416,12 +1416,6 @@
             return None
         f.seek(prepended - 12)
 
-<<<<<<< HEAD
-=======
-        from setuptools.compat import StringIO, configparser
-        import struct
-
->>>>>>> 6bdbe895
         tag, cfglen, bmlen = struct.unpack("<iii", f.read(12))
         if tag not in (0x1234567A, 0x1234567B):
             return None  # not a valid tag
@@ -1436,11 +1430,7 @@
             # Now the config is in bytes, but for RawConfigParser, it should
             #  be text, so decode it.
             config = config.decode(sys.getfilesystemencoding())
-<<<<<<< HEAD
             cfg.readfp(six.StringIO(config))
-=======
-            cfg.readfp(StringIO(config))
->>>>>>> 6bdbe895
         except configparser.Error:
             return None
         if not cfg.has_section('metadata') or not cfg.has_section('Setup'):
