"""setuptools.command.egg_info

Create a distribution's .egg-info directory and contents"""

# This module should be kept compatible with Python 2.3
import os, re, sys
from setuptools import Command
from distutils.errors import *
from distutils import log
from setuptools.command.sdist import sdist
from setuptools.compat import basestring
from distutils.util import convert_path
from distutils.filelist import FileList as _FileList
from pkg_resources import parse_requirements, safe_name, parse_version, \
    safe_version, yield_lines, EntryPoint, iter_entry_points, to_filename
from setuptools.command.sdist import walk_revctrl

class egg_info(Command):
    description = "create a distribution's .egg-info directory"

    user_options = [
        ('egg-base=', 'e', "directory containing .egg-info directories"
                           " (default: top of the source tree)"),
        ('tag-svn-revision', 'r',
            "Add subversion revision ID to version number"),
        ('tag-date', 'd', "Add date stamp (e.g. 20050528) to version number"),
        ('tag-build=', 'b', "Specify explicit tag to add to version number"),
        ('no-svn-revision', 'R',
            "Don't add subversion revision ID [default]"),
        ('no-date', 'D', "Don't include date stamp [default]"),
    ]

    boolean_options = ['tag-date', 'tag-svn-revision']
    negative_opt = {'no-svn-revision': 'tag-svn-revision',
                    'no-date': 'tag-date'}







    def initialize_options(self):
        self.egg_name = None
        self.egg_version = None
        self.egg_base = None
        self.egg_info = None
        self.tag_build = None
        self.tag_svn_revision = 0
        self.tag_date = 0
        self.broken_egg_info = False
        self.vtags = None

    def save_version_info(self, filename):
        from setuptools.command.setopt import edit_config
        edit_config(
            filename,
            {'egg_info':
                {'tag_svn_revision':0, 'tag_date': 0, 'tag_build': self.tags()}
            }
        )






















    def finalize_options (self):
        self.egg_name = safe_name(self.distribution.get_name())
        self.vtags = self.tags()
        self.egg_version = self.tagged_version()

        try:
            list(
                parse_requirements('%s==%s' % (self.egg_name,self.egg_version))
            )
        except ValueError:
            raise DistutilsOptionError(
                "Invalid distribution name or version syntax: %s-%s" %
                (self.egg_name,self.egg_version)
            )

        if self.egg_base is None:
            dirs = self.distribution.package_dir
            self.egg_base = (dirs or {}).get('',os.curdir)

        self.ensure_dirname('egg_base')
        self.egg_info = to_filename(self.egg_name)+'.egg-info'
        if self.egg_base != os.curdir:
            self.egg_info = os.path.join(self.egg_base, self.egg_info)
        if '-' in self.egg_name: self.check_broken_egg_info()

        # Set package version for the benefit of dumber commands
        # (e.g. sdist, bdist_wininst, etc.)
        #
        self.distribution.metadata.version = self.egg_version

        # If we bootstrapped around the lack of a PKG-INFO, as might be the
        # case in a fresh checkout, make sure that any special tags get added
        # to the version info
        #
        pd = self.distribution._patched_dist
        if pd is not None and pd.key==self.egg_name.lower():
            pd._version = self.egg_version
            pd._parsed_version = parse_version(self.egg_version)
            self.distribution._patched_dist = None


    def write_or_delete_file(self, what, filename, data, force=False):
        """Write `data` to `filename` or delete if empty

        If `data` is non-empty, this routine is the same as ``write_file()``.
        If `data` is empty but not ``None``, this is the same as calling
        ``delete_file(filename)`.  If `data` is ``None``, then this is a no-op
        unless `filename` exists, in which case a warning is issued about the
        orphaned file (if `force` is false), or deleted (if `force` is true).
        """
        if data:
            self.write_file(what, filename, data)
        elif os.path.exists(filename):
            if data is None and not force:
                log.warn(
                    "%s not set in setup(), but %s exists", what, filename
                )
                return
            else:
                self.delete_file(filename)

    def write_file(self, what, filename, data):
        """Write `data` to `filename` (if not a dry run) after announcing it

        `what` is used in a log message to identify what is being written
        to the file.
        """
        log.info("writing %s to %s", what, filename)
        if sys.version_info >= (3,):
            data = data.encode("utf-8")
        if not self.dry_run:
            f = open(filename, 'wb')
            f.write(data)
            f.close()

    def delete_file(self, filename):
        """Delete `filename` (if not a dry run) after announcing it"""
        log.info("deleting %s", filename)
        if not self.dry_run:
            os.unlink(filename)

    def tagged_version(self):
        version = self.distribution.get_version()
        # egg_info may be called more than once for a distribution,
        # in which case the version string already contains all tags.
        if self.vtags and version.endswith(self.vtags):
            return safe_version(version)
        return safe_version(version + self.vtags)

    def run(self):
        self.mkpath(self.egg_info)
        installer = self.distribution.fetch_build_egg
        for ep in iter_entry_points('egg_info.writers'):
            writer = ep.load(installer=installer)
            writer(self, ep.name, os.path.join(self.egg_info,ep.name))

        # Get rid of native_libs.txt if it was put there by older bdist_egg
        nl = os.path.join(self.egg_info, "native_libs.txt")
        if os.path.exists(nl):
            self.delete_file(nl)

        self.find_sources()

    def tags(self):
        version = ''
        if self.tag_build:
            version+=self.tag_build
        if self.tag_svn_revision and (
            os.path.exists('.svn') or os.path.exists('PKG-INFO')
        ):  version += '-r%s' % self.get_svn_revision()
        if self.tag_date:
            import time; version += time.strftime("-%Y%m%d")
        return version

















    def get_svn_revision(self):
        revision = 0
        urlre = re.compile('url="([^"]+)"')
        revre = re.compile('committed-rev="(\d+)"')

        for base,dirs,files in os.walk(os.curdir):
            if '.svn' not in dirs:
                dirs[:] = []
                continue    # no sense walking uncontrolled subdirs
            dirs.remove('.svn')
            f = open(os.path.join(base,'.svn','entries'))
            data = f.read()
            f.close()

<<<<<<< HEAD
            if data.startswith('<?xml'):
                dirurl = urlre.search(data).group(1)    # get repository URL
                localrev = max([int(m.group(1)) for m in revre.finditer(data)]+[0])
            else:
                try: svnver = int(data.splitlines()[0])
                except: svnver=-1
                if data<8:
                    log.warn("unrecognized .svn/entries format; skipping %s", base)
                    dirs[:] = []
                    continue
                   
                data = map(str.splitlines,data.split('\n\x0c\n'))
=======
            if data.startswith('10') or data.startswith('9') or data.startswith('8'):
                data = list(map(str.splitlines,data.split('\n\x0c\n')))
>>>>>>> 3c86c861
                del data[0][0]  # get rid of the '8' or '9' or '10'
                dirurl = data[0][3]
                localrev = max([int(d[9]) for d in data if len(d)>9 and d[9]]+[0])
            if base==os.curdir:
                base_url = dirurl+'/'   # save the root url
            elif not dirurl.startswith(base_url):
                dirs[:] = []
                continue    # not part of the same svn tree, skip it
            revision = max(revision, localrev)

        return str(revision or get_pkg_info_revision())




    def find_sources(self):
        """Generate SOURCES.txt manifest file"""
        manifest_filename = os.path.join(self.egg_info,"SOURCES.txt")
        mm = manifest_maker(self.distribution)
        mm.manifest = manifest_filename
        mm.run()
        self.filelist = mm.filelist

    def check_broken_egg_info(self):
        bei = self.egg_name+'.egg-info'
        if self.egg_base != os.curdir:
            bei = os.path.join(self.egg_base, bei)
        if os.path.exists(bei):
            log.warn(
                "-"*78+'\n'
                "Note: Your current .egg-info directory has a '-' in its name;"
                '\nthis will not work correctly with "setup.py develop".\n\n'
                'Please rename %s to %s to correct this problem.\n'+'-'*78,
                bei, self.egg_info
            )
            self.broken_egg_info = self.egg_info
            self.egg_info = bei     # make it work for now

class FileList(_FileList):
    """File list that accepts only existing, platform-independent paths"""

    def append(self, item):
        if item.endswith('\r'):     # Fix older sdists built on Windows
            item = item[:-1]
        path = convert_path(item)

        if sys.version_info >= (3,):
            try:
                if os.path.exists(path) or os.path.exists(path.encode('utf-8')):
                    self.files.append(path)
            except UnicodeEncodeError:
                # Accept UTF-8 filenames even if LANG=C
                if os.path.exists(path.encode('utf-8')):
                    self.files.append(path)
                else:
                    log.warn("'%s' not %s encodable -- skipping", path,
                        sys.getfilesystemencoding())
        else:
            if os.path.exists(path):
                self.files.append(path)








class manifest_maker(sdist):

    template = "MANIFEST.in"

    def initialize_options (self):
        self.use_defaults = 1
        self.prune = 1
        self.manifest_only = 1
        self.force_manifest = 1

    def finalize_options(self):
        pass

    def run(self):
        self.filelist = FileList()
        if not os.path.exists(self.manifest):
            self.write_manifest()   # it must exist so it'll get in the list
        self.filelist.findall()
        self.add_defaults()
        if os.path.exists(self.template):
            self.read_template()
        self.prune_file_list()
        self.filelist.sort()
        self.filelist.remove_duplicates()
        self.write_manifest()

    def write_manifest (self):
        """Write the file list in 'self.filelist' (presumably as filled in
        by 'add_defaults()' and 'read_template()') to the manifest file
        named by 'self.manifest'.
        """
        # The manifest must be UTF-8 encodable. See #303.
        if sys.version_info >= (3,):
            files = []
            for file in self.filelist.files:
                try:
                    file.encode("utf-8")
                except UnicodeEncodeError:
                    log.warn("'%s' not UTF-8 encodable -- skipping" % file)
                else:
                    files.append(file)
            self.filelist.files = files

        files = self.filelist.files
        if os.sep!='/':
            files = [f.replace(os.sep,'/') for f in files]
        self.execute(write_file, (self.manifest, files),
                     "writing manifest file '%s'" % self.manifest)

    def warn(self, msg):    # suppress missing-file warnings from sdist
        if not msg.startswith("standard file not found:"):
            sdist.warn(self, msg)

    def add_defaults(self):
        sdist.add_defaults(self)
        self.filelist.append(self.template)
        self.filelist.append(self.manifest)
        rcfiles = list(walk_revctrl())
        if rcfiles:
            self.filelist.extend(rcfiles)
        elif os.path.exists(self.manifest):
            self.read_manifest()
        ei_cmd = self.get_finalized_command('egg_info')
        self.filelist.include_pattern("*", prefix=ei_cmd.egg_info)

    def prune_file_list (self):
        build = self.get_finalized_command('build')
        base_dir = self.distribution.get_fullname()
        self.filelist.exclude_pattern(None, prefix=build.build_base)
        self.filelist.exclude_pattern(None, prefix=base_dir)
        sep = re.escape(os.sep)
        self.filelist.exclude_pattern(sep+r'(RCS|CVS|\.svn)'+sep, is_regex=1)


def write_file (filename, contents):
    """Create a file with the specified name and write 'contents' (a
    sequence of strings without line terminators) to it.
    """
    contents = "\n".join(contents)
    if sys.version_info >= (3,):
        contents = contents.encode("utf-8")
    f = open(filename, "wb")        # always write POSIX-style manifest
    f.write(contents)
    f.close()













def write_pkg_info(cmd, basename, filename):
    log.info("writing %s", filename)
    if not cmd.dry_run:
        metadata = cmd.distribution.metadata
        metadata.version, oldver = cmd.egg_version, metadata.version
        metadata.name, oldname   = cmd.egg_name, metadata.name
        try:
            # write unescaped data to PKG-INFO, so older pkg_resources
            # can still parse it
            metadata.write_pkg_info(cmd.egg_info)
        finally:
            metadata.name, metadata.version = oldname, oldver

        safe = getattr(cmd.distribution,'zip_safe',None)
        from setuptools.command import bdist_egg
        bdist_egg.write_safety_flag(cmd.egg_info, safe)

def warn_depends_obsolete(cmd, basename, filename):
    if os.path.exists(filename):
        log.warn(
            "WARNING: 'depends.txt' is not used by setuptools 0.6!\n"
            "Use the install_requires/extras_require setup() args instead."
        )


def write_requirements(cmd, basename, filename):
    dist = cmd.distribution
    data = ['\n'.join(yield_lines(dist.install_requires or ()))]
    for extra,reqs in (dist.extras_require or {}).items():
        data.append('\n\n[%s]\n%s' % (extra, '\n'.join(yield_lines(reqs))))
    cmd.write_or_delete_file("requirements", filename, ''.join(data))

def write_toplevel_names(cmd, basename, filename):
    pkgs = dict.fromkeys(
        [k.split('.',1)[0]
            for k in cmd.distribution.iter_distribution_names()
        ]
    )
    cmd.write_file("top-level names", filename, '\n'.join(pkgs)+'\n')



def overwrite_arg(cmd, basename, filename):
    write_arg(cmd, basename, filename, True)

def write_arg(cmd, basename, filename, force=False):
    argname = os.path.splitext(basename)[0]
    value = getattr(cmd.distribution, argname, None)
    if value is not None:
        value = '\n'.join(value)+'\n'
    cmd.write_or_delete_file(argname, filename, value, force)

def write_entries(cmd, basename, filename):
    ep = cmd.distribution.entry_points

    if isinstance(ep,basestring) or ep is None:
        data = ep
    elif ep is not None:
        data = []
        for section, contents in ep.items():
            if not isinstance(contents,basestring):
                contents = EntryPoint.parse_group(section, contents)
                contents = '\n'.join(map(str,contents.values()))
            data.append('[%s]\n%s\n\n' % (section,contents))
        data = ''.join(data)

    cmd.write_or_delete_file('entry points', filename, data, True)

def get_pkg_info_revision():
    # See if we can get a -r### off of PKG-INFO, in case this is an sdist of
    # a subversion revision
    #
    if os.path.exists('PKG-INFO'):
        f = open('PKG-INFO','rU')
        for line in f:
            match = re.match(r"Version:.*-r(\d+)\s*$", line)
            if match:
                return int(match.group(1))
        f.close()
    return 0



#<|MERGE_RESOLUTION|>--- conflicted
+++ resolved
@@ -225,7 +225,6 @@
             data = f.read()
             f.close()
 
-<<<<<<< HEAD
             if data.startswith('<?xml'):
                 dirurl = urlre.search(data).group(1)    # get repository URL
                 localrev = max([int(m.group(1)) for m in revre.finditer(data)]+[0])
@@ -237,11 +236,7 @@
                     dirs[:] = []
                     continue
                    
-                data = map(str.splitlines,data.split('\n\x0c\n'))
-=======
-            if data.startswith('10') or data.startswith('9') or data.startswith('8'):
                 data = list(map(str.splitlines,data.split('\n\x0c\n')))
->>>>>>> 3c86c861
                 del data[0][0]  # get rid of the '8' or '9' or '10'
                 dirurl = data[0][3]
                 localrev = max([int(d[9]) for d in data if len(d)>9 and d[9]]+[0])
