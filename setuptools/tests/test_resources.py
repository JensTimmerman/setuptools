#!/usr/bin/python
# -*- coding: utf-8 -*-
# NOTE: the shebang and encoding lines are for ScriptHeaderTests; do not remove
from unittest import TestCase, makeSuite; from pkg_resources import *
from setuptools.command.easy_install import get_script_header, is_sh
from setuptools.compat import StringIO, iteritems
import os, pkg_resources, sys, tempfile, shutil
try: frozenset
except NameError:
    from sets import ImmutableSet as frozenset

def safe_repr(obj, short=False):
    """ copied from Python2.7"""
    try:
        result = repr(obj)
    except Exception:
        result = object.__repr__(obj)
    if not short or len(result) < _MAX_LENGTH:
        return result
    return result[:_MAX_LENGTH] + ' [truncated]...'

class Metadata(EmptyProvider):
    """Mock object to return metadata as if from an on-disk distribution"""

    def __init__(self,*pairs):
        self.metadata = dict(pairs)

    def has_metadata(self,name):
        return name in self.metadata

    def get_metadata(self,name):
        return self.metadata[name]

    def get_metadata_lines(self,name):
        return yield_lines(self.get_metadata(name))

class DistroTests(TestCase):

    def testCollection(self):
        # empty path should produce no distributions
        ad = Environment([], platform=None, python=None)
        self.assertEqual(list(ad), [])
        self.assertEqual(ad['FooPkg'],[])
        ad.add(Distribution.from_filename("FooPkg-1.3_1.egg"))
        ad.add(Distribution.from_filename("FooPkg-1.4-py2.4-win32.egg"))
        ad.add(Distribution.from_filename("FooPkg-1.2-py2.4.egg"))

        # Name is in there now
        self.assertTrue(ad['FooPkg'])
        # But only 1 package
        self.assertEqual(list(ad), ['foopkg'])

        # Distributions sort by version
        self.assertEqual(
            [dist.version for dist in ad['FooPkg']], ['1.4','1.3-1','1.2']
        )
        # Removing a distribution leaves sequence alone
        ad.remove(ad['FooPkg'][1])
        self.assertEqual(
            [dist.version for dist in ad['FooPkg']], ['1.4','1.2']
        )
        # And inserting adds them in order
        ad.add(Distribution.from_filename("FooPkg-1.9.egg"))
        self.assertEqual(
            [dist.version for dist in ad['FooPkg']], ['1.9','1.4','1.2']
        )

        ws = WorkingSet([])
        foo12 = Distribution.from_filename("FooPkg-1.2-py2.4.egg")
        foo14 = Distribution.from_filename("FooPkg-1.4-py2.4-win32.egg")
        req, = parse_requirements("FooPkg>=1.3")

        # Nominal case: no distros on path, should yield all applicable
        self.assertEqual(ad.best_match(req,ws).version, '1.9')
        # If a matching distro is already installed, should return only that
        ws.add(foo14); self.assertEqual(ad.best_match(req,ws).version, '1.4')

        # If the first matching distro is unsuitable, it's a version conflict
        ws = WorkingSet([]); ws.add(foo12); ws.add(foo14)
        self.assertRaises(VersionConflict, ad.best_match, req, ws)

        # If more than one match on the path, the first one takes precedence
        ws = WorkingSet([]); ws.add(foo14); ws.add(foo12); ws.add(foo14);
        self.assertEqual(ad.best_match(req,ws).version, '1.4')

    def checkFooPkg(self,d):
        self.assertEqual(d.project_name, "FooPkg")
        self.assertEqual(d.key, "foopkg")
        self.assertEqual(d.version, "1.3-1")
        self.assertEqual(d.py_version, "2.4")
        self.assertEqual(d.platform, "win32")
        self.assertEqual(d.parsed_version, parse_version("1.3-1"))

    def testDistroBasics(self):
        d = Distribution(
            "/some/path",
            project_name="FooPkg",version="1.3-1",py_version="2.4",platform="win32"
        )
        self.checkFooPkg(d)

        d = Distribution("/some/path")
        self.assertEqual(d.py_version, sys.version[:3])
        self.assertEqual(d.platform, None)

    def testDistroParse(self):
        d = Distribution.from_filename("FooPkg-1.3_1-py2.4-win32.egg")
        self.checkFooPkg(d)
        d = Distribution.from_filename("FooPkg-1.3_1-py2.4-win32.egg-info")
        self.checkFooPkg(d)

    def testDistroMetadata(self):
        d = Distribution(
            "/some/path", project_name="FooPkg", py_version="2.4", platform="win32",
            metadata = Metadata(
                ('PKG-INFO',"Metadata-Version: 1.0\nVersion: 1.3-1\n")
            )
        )
        self.checkFooPkg(d)


    def distRequires(self, txt):
        return Distribution("/foo", metadata=Metadata(('depends.txt', txt)))

    def checkRequires(self, dist, txt, extras=()):
        self.assertEqual(
            list(dist.requires(extras)),
            list(parse_requirements(txt))
        )

    def testDistroDependsSimple(self):
        for v in "Twisted>=1.5", "Twisted>=1.5\nZConfig>=2.0":
            self.checkRequires(self.distRequires(v), v)


    def testResolve(self):
        ad = Environment([]); ws = WorkingSet([])
        # Resolving no requirements -> nothing to install
        self.assertEqual( list(ws.resolve([],ad)), [] )
        # Request something not in the collection -> DistributionNotFound
        self.assertRaises(
            DistributionNotFound, ws.resolve, parse_requirements("Foo"), ad
        )
        Foo = Distribution.from_filename(
            "/foo_dir/Foo-1.2.egg",
            metadata=Metadata(('depends.txt', "[bar]\nBaz>=2.0"))
        )
        ad.add(Foo); ad.add(Distribution.from_filename("Foo-0.9.egg"))

        # Request thing(s) that are available -> list to activate
        for i in range(3):
            targets = list(ws.resolve(parse_requirements("Foo"), ad))
            self.assertEqual(targets, [Foo])
            list(map(ws.add,targets))
        self.assertRaises(VersionConflict, ws.resolve,
            parse_requirements("Foo==0.9"), ad)
        ws = WorkingSet([]) # reset

        # Request an extra that causes an unresolved dependency for "Baz"
        self.assertRaises(
            DistributionNotFound, ws.resolve,parse_requirements("Foo[bar]"), ad
        )
        Baz = Distribution.from_filename(
            "/foo_dir/Baz-2.1.egg", metadata=Metadata(('depends.txt', "Foo"))
        )
        ad.add(Baz)

        # Activation list now includes resolved dependency
        self.assertEqual(
            list(ws.resolve(parse_requirements("Foo[bar]"), ad)), [Foo,Baz]
        )
        # Requests for conflicting versions produce VersionConflict
        self.assertRaises( VersionConflict,
            ws.resolve, parse_requirements("Foo==1.2\nFoo!=1.2"), ad
        )

    def testDistroDependsOptions(self):
        d = self.distRequires("""
            Twisted>=1.5
            [docgen]
            ZConfig>=2.0
            docutils>=0.3
            [fastcgi]
            fcgiapp>=0.1""")
        self.checkRequires(d,"Twisted>=1.5")
        self.checkRequires(
            d,"Twisted>=1.5 ZConfig>=2.0 docutils>=0.3".split(), ["docgen"]
        )
        self.checkRequires(
            d,"Twisted>=1.5 fcgiapp>=0.1".split(), ["fastcgi"]
        )
        self.checkRequires(
            d,"Twisted>=1.5 ZConfig>=2.0 docutils>=0.3 fcgiapp>=0.1".split(),
            ["docgen","fastcgi"]
        )
        self.checkRequires(
            d,"Twisted>=1.5 fcgiapp>=0.1 ZConfig>=2.0 docutils>=0.3".split(),
            ["fastcgi", "docgen"]
        )
        self.assertRaises(UnknownExtra, d.requires, ["foo"])

    def testSetuptoolsDistributeCombination(self):
        # Ensure that installing a 0.7-series setuptools fails.  PJE says that
        # it will not co-exist.
        ws = WorkingSet([])
        d = Distribution(
            "/some/path",
            project_name="setuptools",
            version="0.7a1")
        self.assertRaises(ValueError, ws.add, d)
        # A 0.6-series is no problem
        d2 = Distribution(
            "/some/path",
            project_name="setuptools",
            version="0.6c9")
        ws.add(d2)

        # a unexisting version needs to work
        ws = WorkingSet([])
        d3 = Distribution(
            "/some/path",
            project_name="setuptools")
        ws.add(d3)


class EntryPointTests(TestCase):

    def assertfields(self, ep):
        self.assertEqual(ep.name,"foo")
        self.assertEqual(ep.module_name,"setuptools.tests.test_resources")
        self.assertEqual(ep.attrs, ("EntryPointTests",))
        self.assertEqual(ep.extras, ("x",))
        self.assertTrue(ep.load() is EntryPointTests)
        self.assertEqual(
            str(ep),
            "foo = setuptools.tests.test_resources:EntryPointTests [x]"
        )

    def setUp(self):
        self.dist = Distribution.from_filename(
            "FooPkg-1.2-py2.4.egg", metadata=Metadata(('requires.txt','[x]')))

    def testBasics(self):
        ep = EntryPoint(
            "foo", "setuptools.tests.test_resources", ["EntryPointTests"],
            ["x"], self.dist
        )
        self.assertfields(ep)

    def testParse(self):
        s = "foo = setuptools.tests.test_resources:EntryPointTests [x]"
        ep = EntryPoint.parse(s, self.dist)
        self.assertfields(ep)

        ep = EntryPoint.parse("bar baz=  spammity[PING]")
        self.assertEqual(ep.name,"bar baz")
        self.assertEqual(ep.module_name,"spammity")
        self.assertEqual(ep.attrs, ())
        self.assertEqual(ep.extras, ("ping",))

        ep = EntryPoint.parse(" fizzly =  wocka:foo")
        self.assertEqual(ep.name,"fizzly")
        self.assertEqual(ep.module_name,"wocka")
        self.assertEqual(ep.attrs, ("foo",))
        self.assertEqual(ep.extras, ())

    def testRejects(self):
        for ep in [
            "foo", "x=1=2", "x=a:b:c", "q=x/na", "fez=pish:tush-z", "x=f[a]>2",
        ]:
            try: EntryPoint.parse(ep)
            except ValueError: pass
            else: raise AssertionError("Should've been bad", ep)

    def checkSubMap(self, m):
        self.assertEqual(len(m), len(self.submap_expect))
        for key, ep in iteritems(self.submap_expect):
            self.assertEqual(repr(m.get(key)), repr(ep))

    submap_expect = dict(
        feature1=EntryPoint('feature1', 'somemodule', ['somefunction']),
        feature2=EntryPoint('feature2', 'another.module', ['SomeClass'], ['extra1','extra2']),
        feature3=EntryPoint('feature3', 'this.module', extras=['something'])
    )
    submap_str = """
            # define features for blah blah
            feature1 = somemodule:somefunction
            feature2 = another.module:SomeClass [extra1,extra2]
            feature3 = this.module [something]
    """

    def testParseList(self):
        self.checkSubMap(EntryPoint.parse_group("xyz", self.submap_str))
        self.assertRaises(ValueError, EntryPoint.parse_group, "x a", "foo=bar")
        self.assertRaises(ValueError, EntryPoint.parse_group, "x",
            ["foo=baz", "foo=bar"])

    def testParseMap(self):
        m = EntryPoint.parse_map({'xyz':self.submap_str})
        self.checkSubMap(m['xyz'])
        self.assertEqual(list(m.keys()),['xyz'])
        m = EntryPoint.parse_map("[xyz]\n"+self.submap_str)
        self.checkSubMap(m['xyz'])
        self.assertEqual(list(m.keys()),['xyz'])
        self.assertRaises(ValueError, EntryPoint.parse_map, ["[xyz]", "[xyz]"])
        self.assertRaises(ValueError, EntryPoint.parse_map, self.submap_str)

class RequirementsTests(TestCase):

    def testBasics(self):
        r = Requirement.parse("Twisted>=1.2")
        self.assertEqual(str(r),"Twisted>=1.2")
        self.assertEqual(repr(r),"Requirement.parse('Twisted>=1.2')")
        self.assertEqual(r, Requirement("Twisted", [('>=','1.2')], ()))
        self.assertEqual(r, Requirement("twisTed", [('>=','1.2')], ()))
        self.assertNotEqual(r, Requirement("Twisted", [('>=','2.0')], ()))
        self.assertNotEqual(r, Requirement("Zope", [('>=','1.2')], ()))
        self.assertNotEqual(r, Requirement("Zope", [('>=','3.0')], ()))
        self.assertNotEqual(r, Requirement.parse("Twisted[extras]>=1.2"))

    def testOrdering(self):
        r1 = Requirement("Twisted", [('==','1.2c1'),('>=','1.2')], ())
        r2 = Requirement("Twisted", [('>=','1.2'),('==','1.2c1')], ())
        self.assertEqual(r1,r2)
        self.assertEqual(str(r1),str(r2))
        self.assertEqual(str(r2),"Twisted==1.2c1,>=1.2")

    def testBasicContains(self):
        r = Requirement("Twisted", [('>=','1.2')], ())
        foo_dist = Distribution.from_filename("FooPkg-1.3_1.egg")
        twist11  = Distribution.from_filename("Twisted-1.1.egg")
        twist12  = Distribution.from_filename("Twisted-1.2.egg")
        self.assertTrue(parse_version('1.2') in r)
        self.assertTrue(parse_version('1.1') not in r)
        self.assertTrue('1.2' in r)
        self.assertTrue('1.1' not in r)
        self.assertTrue(foo_dist not in r)
        self.assertTrue(twist11 not in r)
        self.assertTrue(twist12 in r)

    def testAdvancedContains(self):
        r, = parse_requirements("Foo>=1.2,<=1.3,==1.9,>2.0,!=2.5,<3.0,==4.5")
        for v in ('1.2','1.2.2','1.3','1.9','2.0.1','2.3','2.6','3.0c1','4.5'):
            self.assertTrue(v in r, (v,r))
        for v in ('1.2c1','1.3.1','1.5','1.9.1','2.0','2.5','3.0','4.0'):
            self.assertTrue(v not in r, (v,r))


    def testOptionsAndHashing(self):
        r1 = Requirement.parse("Twisted[foo,bar]>=1.2")
        r2 = Requirement.parse("Twisted[bar,FOO]>=1.2")
        r3 = Requirement.parse("Twisted[BAR,FOO]>=1.2.0")
        self.assertEqual(r1,r2)
        self.assertEqual(r1,r3)
        self.assertEqual(r1.extras, ("foo","bar"))
        self.assertEqual(r2.extras, ("bar","foo"))  # extras are normalized
        self.assertEqual(hash(r1), hash(r2))
        self.assertEqual(
            hash(r1), hash(("twisted", ((">=",parse_version("1.2")),),
                            frozenset(["foo","bar"])))
        )

    def testVersionEquality(self):
        r1 = Requirement.parse("foo==0.3a2")
        r2 = Requirement.parse("foo!=0.3a4")
        d = Distribution.from_filename

        self.assertTrue(d("foo-0.3a4.egg") not in r1)
        self.assertTrue(d("foo-0.3a1.egg") not in r1)
        self.assertTrue(d("foo-0.3a4.egg") not in r2)

        self.assertTrue(d("foo-0.3a2.egg") in r1)
        self.assertTrue(d("foo-0.3a2.egg") in r2)
        self.assertTrue(d("foo-0.3a3.egg") in r2)
        self.assertTrue(d("foo-0.3a5.egg") in r2)

    def testDistributeSetuptoolsOverride(self):
        # Plain setuptools or distribute mean we return distribute.
        self.assertEqual(
            Requirement.parse('setuptools').project_name, 'distribute')
        self.assertEqual(
            Requirement.parse('distribute').project_name, 'distribute')
        # setuptools lower than 0.7 means distribute
        self.assertEqual(
            Requirement.parse('setuptools==0.6c9').project_name, 'distribute')
        self.assertEqual(
            Requirement.parse('setuptools==0.6c10').project_name, 'distribute')
        self.assertEqual(
            Requirement.parse('setuptools>=0.6').project_name, 'distribute')
        self.assertEqual(
            Requirement.parse('setuptools < 0.7').project_name, 'distribute')
        # setuptools 0.7 and higher means setuptools.
        self.assertEqual(
            Requirement.parse('setuptools == 0.7').project_name, 'setuptools')
        self.assertEqual(
            Requirement.parse('setuptools == 0.7a1').project_name, 'setuptools')
        self.assertEqual(
            Requirement.parse('setuptools >= 0.7').project_name, 'setuptools')











class ParseTests(TestCase):

    def testEmptyParse(self):
        self.assertEqual(list(parse_requirements('')), [])

    def testYielding(self):
        for inp,out in [
            ([], []), ('x',['x']), ([[]],[]), (' x\n y', ['x','y']),
            (['x\n\n','y'], ['x','y']),
        ]:
            self.assertEqual(list(pkg_resources.yield_lines(inp)),out)

    def testSplitting(self):
        self.assertEqual(
            list(
                pkg_resources.split_sections("""
                    x
                    [Y]
                    z

                    a
                    [b ]
                    # foo
                    c
                    [ d]
                    [q]
                    v
                    """
                )
            ),
            [(None,["x"]), ("Y",["z","a"]), ("b",["c"]), ("d",[]), ("q",["v"])]
        )
        self.assertRaises(ValueError,list,pkg_resources.split_sections("[foo"))

    def testSafeName(self):
        self.assertEqual(safe_name("adns-python"), "adns-python")
        self.assertEqual(safe_name("WSGI Utils"),  "WSGI-Utils")
        self.assertEqual(safe_name("WSGI  Utils"), "WSGI-Utils")
        self.assertEqual(safe_name("Money$$$Maker"), "Money-Maker")
        self.assertNotEqual(safe_name("peak.web"), "peak-web")

    def testSafeVersion(self):
        self.assertEqual(safe_version("1.2-1"), "1.2-1")
        self.assertEqual(safe_version("1.2 alpha"),  "1.2.alpha")
        self.assertEqual(safe_version("2.3.4 20050521"), "2.3.4.20050521")
        self.assertEqual(safe_version("Money$$$Maker"), "Money-Maker")
        self.assertEqual(safe_version("peak.web"), "peak.web")

    def testSimpleRequirements(self):
        self.assertEqual(
            list(parse_requirements('Twis-Ted>=1.2-1')),
            [Requirement('Twis-Ted',[('>=','1.2-1')], ())]
        )
        self.assertEqual(
            list(parse_requirements('Twisted >=1.2, \ # more\n<2.0')),
            [Requirement('Twisted',[('>=','1.2'),('<','2.0')], ())]
        )
        self.assertEqual(
            Requirement.parse("FooBar==1.99a3"),
            Requirement("FooBar", [('==','1.99a3')], ())
        )
        self.assertRaises(ValueError,Requirement.parse,">=2.3")
        self.assertRaises(ValueError,Requirement.parse,"x\\")
        self.assertRaises(ValueError,Requirement.parse,"x==2 q")
        self.assertRaises(ValueError,Requirement.parse,"X==1\nY==2")
        self.assertRaises(ValueError,Requirement.parse,"#")

    def testVersionEquality(self):
        def c(s1,s2):
            p1, p2 = parse_version(s1),parse_version(s2)
            self.assertEqual(p1,p2, (s1,s2,p1,p2))

        c('0.4', '0.4.0')
        c('0.4.0.0', '0.4.0')
        c('0.4.0-0', '0.4-0')
        c('0pl1', '0.0pl1')
        c('0pre1', '0.0c1')
        c('0.0.0preview1', '0c1')
        c('0.0c1', '0rc1')
        c('1.2a1', '1.2.a.1'); c('1.2...a', '1.2a')

    def testVersionOrdering(self):
        def c(s1,s2):
            p1, p2 = parse_version(s1),parse_version(s2)
            self.assertTrue(p1<p2, (s1,s2,p1,p2))

        c('2.1','2.1.1')
        c('2.1.0','2.10')
        c('2a1','2b0')
        c('2b1','2c0')
        c('2a1','2.1')
        c('2.3a1', '2.3')
        c('2.1-1', '2.1-2')
        c('2.1-1', '2.1.1')
        c('2.1', '2.1.1-1')
        c('2.1', '2.1pl4')
        c('2.1a0-20040501', '2.1')
        c('1.1', '02.1')
        c('A56','B27')
        c('3.2', '3.2.pl0')
        c('3.2-1', '3.2pl1')
        c('3.2pl1', '3.2pl1-1')
        c('0.4', '4.0')
        c('0.0.4', '0.4.0')
        c('0pl1', '0.4pl1')
        c('2.1dev','2.1a0')
        c('2.1.0rc1','2.1.0')
        c('2.1.0','2.1.0-rc0')
        c('2.1.0','2.1.0-a')
        c('2.1.0','2.1.0-alpha')
        c('2.1.0','2.1.0-foo')
        c('1.0','1.0-1')
        c('1.0-1','1.0.1')
        c('1.0a','1.0b')
        c('1.0dev','1.0rc1')
        c('1.0pre','1.0')
        c('1.0pre','1.0')
        c('1.0a','1.0-a')
        c('1.0rc1','1.0-rc1')

        torture ="""
        0.80.1-3 0.80.1-2 0.80.1-1 0.79.9999+0.80.0pre4-1
        0.79.9999+0.80.0pre2-3 0.79.9999+0.80.0pre2-2
        0.77.2-1 0.77.1-1 0.77.0-1
        """.split()

        for p,v1 in enumerate(torture):
            for v2 in torture[p+1:]:
                c(v2,v1)








class ScriptHeaderTests(TestCase):
    non_ascii_exe = '/Users/José/bin/python'

    def test_get_script_header(self):
        if not sys.platform.startswith('java') or not is_sh(sys.executable):
            # This test is for non-Jython platforms
            self.assertEqual(get_script_header('#!/usr/local/bin/python'),
                             '#!%s\n' % os.path.normpath(sys.executable))
            self.assertEqual(get_script_header('#!/usr/bin/python -x'),
                             '#!%s  -x\n' % os.path.normpath(sys.executable))
            self.assertEqual(get_script_header('#!/usr/bin/python',
                                               executable=self.non_ascii_exe),
                             '#!%s -x\n' % self.non_ascii_exe)

    def test_get_script_header_jython_workaround(self):
        # This test doesn't work with Python 3 in some locales
        if (sys.version_info >= (3,) and os.environ.get("LC_CTYPE")
            in (None, "C", "POSIX")):
            return
        platform = sys.platform
        sys.platform = 'java1.5.0_13'
        stdout = sys.stdout
        try:
            # A mock sys.executable that uses a shebang line (this file)
            exe = os.path.normpath(os.path.splitext(__file__)[0] + '.py')
            self.assertEqual(
                get_script_header('#!/usr/local/bin/python', executable=exe),
                '#!/usr/bin/env %s\n' % exe)

            # Ensure we generate what is basically a broken shebang line
            # when there's options, with a warning emitted
            sys.stdout = sys.stderr = StringIO()
            self.assertEqual(get_script_header('#!/usr/bin/python -x',
                                               executable=exe),
                             '#!%s  -x\n' % exe)
<<<<<<< HEAD
            self.assert_('Unable to adapt shebang line' in sys.stdout.getvalue())
            sys.stdout = sys.stderr = StringIO()
=======
            self.assertTrue('Unable to adapt shebang line' in sys.stdout.getvalue())
            sys.stdout = sys.stderr = StringIO.StringIO()
>>>>>>> db678072
            self.assertEqual(get_script_header('#!/usr/bin/python',
                                               executable=self.non_ascii_exe),
                             '#!%s -x\n' % self.non_ascii_exe)
            self.assertTrue('Unable to adapt shebang line' in sys.stdout.getvalue())
        finally:
            sys.platform = platform
            sys.stdout = stdout




class NamespaceTests(TestCase):

    def setUp(self):
        self._ns_pkgs = pkg_resources._namespace_packages.copy()
        self._tmpdir = tempfile.mkdtemp(prefix="tests-distribute-")
        os.makedirs(os.path.join(self._tmpdir, "site-pkgs"))
        self._prev_sys_path = sys.path[:]
        sys.path.append(os.path.join(self._tmpdir, "site-pkgs"))

    def tearDown(self):
        shutil.rmtree(self._tmpdir)
        pkg_resources._namespace_packages = self._ns_pkgs.copy()
        sys.path = self._prev_sys_path[:]

    def _assertIn(self, member, container):
        """ assertIn and assertTrue does not exist in Python2.3"""
        if member not in container:
            standardMsg = '%s not found in %s' % (safe_repr(member),
                                                  safe_repr(container))
            self.fail(self._formatMessage(msg, standardMsg))

    def test_two_levels_deep(self):
        """
        Test nested namespace packages
        Create namespace packages in the following tree :
            site-packages-1/pkg1/pkg2
            site-packages-2/pkg1/pkg2
        Check both are in the _namespace_packages dict and that their __path__
        is correct
        """
        sys.path.append(os.path.join(self._tmpdir, "site-pkgs2"))
        os.makedirs(os.path.join(self._tmpdir, "site-pkgs", "pkg1", "pkg2"))
        os.makedirs(os.path.join(self._tmpdir, "site-pkgs2", "pkg1", "pkg2"))
        ns_str = "__import__('pkg_resources').declare_namespace(__name__)\n"
        for site in ["site-pkgs", "site-pkgs2"]:
            pkg1_init = open(os.path.join(self._tmpdir, site,
                             "pkg1", "__init__.py"), "w")
            pkg1_init.write(ns_str)
            pkg1_init.close()
            pkg2_init = open(os.path.join(self._tmpdir, site,
                             "pkg1", "pkg2", "__init__.py"), "w")
            pkg2_init.write(ns_str)
            pkg2_init.close()
        import pkg1
        self._assertIn("pkg1", pkg_resources._namespace_packages.keys())
        try:
            import pkg1.pkg2
        except ImportError:
            self.fail("Distribute tried to import the parent namespace package")
        # check the _namespace_packages dict
        self._assertIn("pkg1.pkg2", pkg_resources._namespace_packages.keys())
        self.assertEqual(pkg_resources._namespace_packages["pkg1"], ["pkg1.pkg2"])
        # check the __path__ attribute contains both paths
        self.assertEqual(pkg1.pkg2.__path__, [
                os.path.join(self._tmpdir, "site-pkgs", "pkg1", "pkg2"),
                os.path.join(self._tmpdir, "site-pkgs2", "pkg1", "pkg2") ])
<|MERGE_RESOLUTION|>--- conflicted
+++ resolved
@@ -578,13 +578,8 @@
             self.assertEqual(get_script_header('#!/usr/bin/python -x',
                                                executable=exe),
                              '#!%s  -x\n' % exe)
-<<<<<<< HEAD
-            self.assert_('Unable to adapt shebang line' in sys.stdout.getvalue())
+            self.assertTrue('Unable to adapt shebang line' in sys.stdout.getvalue())
             sys.stdout = sys.stderr = StringIO()
-=======
-            self.assertTrue('Unable to adapt shebang line' in sys.stdout.getvalue())
-            sys.stdout = sys.stderr = StringIO.StringIO()
->>>>>>> db678072
             self.assertEqual(get_script_header('#!/usr/bin/python',
                                                executable=self.non_ascii_exe),
                              '#!%s -x\n' % self.non_ascii_exe)
