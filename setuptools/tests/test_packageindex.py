--- conflicted
+++ resolved
@@ -1,17 +1,10 @@
 """Package Index Tests
 """
 import sys
-<<<<<<< HEAD
-import os, shutil, tempfile, unittest
+import unittest
 import pkg_resources
 from setuptools.compat import urllib2, httplib, HTTPError
-=======
-import unittest
-import urllib2
-import pkg_resources
-import httplib
 import distutils.errors
->>>>>>> db678072
 import setuptools.package_index
 from setuptools.tests.server import IndexServer
 
@@ -22,18 +15,11 @@
         url = 'http://127.0.0.1:0/nonesuch/test_package_index'
         try:
             v = index.open_url(url)
-<<<<<<< HEAD
         except Exception:
             v = sys.exc_info()[1]
-            self.assert_(url in str(v))
-        else:
-            self.assert_(isinstance(v, HTTPError))
-=======
-        except Exception, v:
             self.assertTrue(url in str(v))
         else:
-            self.assertTrue(isinstance(v,urllib2.HTTPError))
->>>>>>> db678072
+            self.assertTrue(isinstance(v, HTTPError))
 
     def test_bad_url_typo(self):
         # issue 16
@@ -46,23 +32,16 @@
         url = 'url:%20https://svn.plone.org/svn/collective/inquant.contentmirror.plone/trunk'
         try:
             v = index.open_url(url)
-<<<<<<< HEAD
         except Exception:
             v = sys.exc_info()[1]
-            self.assert_(url in str(v))
-        else:
-            self.assert_(isinstance(v, HTTPError))
-=======
-        except Exception, v:
             self.assertTrue(url in str(v))
         else:
-            self.assertTrue(isinstance(v, urllib2.HTTPError))
+            self.assertTrue(isinstance(v, HTTPError))
 
     def test_bad_url_bad_status_line(self):
         index = setuptools.package_index.PackageIndex(
             hosts=('www.example.com',)
         )
->>>>>>> db678072
 
         def _urlopen(*args):
             raise httplib.BadStatusLine('line')
@@ -73,14 +52,9 @@
         try:
             try:
                 v = index.open_url(url)
-<<<<<<< HEAD
             except Exception:
                 v = sys.exc_info()[1]
-                self.assert_('line' in str(v))
-=======
-            except Exception, v:
                 self.assertTrue('line' in str(v))
->>>>>>> db678072
             else:
                 raise AssertionError('Should have raise here!')
         finally:
@@ -98,17 +72,12 @@
         url = 'http://http://svn.pythonpaste.org/Paste/wphp/trunk'
         try:
             index.open_url(url)
-<<<<<<< HEAD
-        except Exception:
-            v = sys.exc_info()[1]
-            self.assert_('nonnumeric port' in str(v))
-=======
-        except distutils.errors.DistutilsError, error:
+        except distutils.errors.DistutilsError:
+            error = sys.exc_info()[1]
             msg = unicode(error)
             assert 'nonnumeric port' in msg or 'getaddrinfo failed' in msg or 'Name or service not known' in msg
             return
         raise RuntimeError("Did not raise")
->>>>>>> db678072
 
     def test_bad_url_screwy_href(self):
         index = setuptools.package_index.PackageIndex(
