"""PyPI and direct package downloading"""
import sys, os.path, re, urlparse, urllib, urllib2, shutil, random, socket, cStringIO
import httplib
from pkg_resources import *
from distutils import log
from distutils.errors import DistutilsError
try:
    from hashlib import md5
except ImportError:
    from md5 import md5
from fnmatch import translate

EGG_FRAGMENT = re.compile(r'^egg=([-A-Za-z0-9_.]+)$')
HREF = re.compile("""href\\s*=\\s*['"]?([^'"> ]+)""", re.I)
# this is here to fix emacs' cruddy broken syntax highlighting
PYPI_MD5 = re.compile(
    '<a href="([^"#]+)">([^<]+)</a>\n\s+\\(<a (?:title="MD5 hash"\n\s+)'
    'href="[^?]+\?:action=show_md5&amp;digest=([0-9a-f]{32})">md5</a>\\)'
)
URL_SCHEME = re.compile('([-+.a-z0-9]{2,}):',re.I).match
EXTENSIONS = ".tar.gz .tar.bz2 .tar .zip .tgz".split()

__all__ = [
    'PackageIndex', 'distros_for_url', 'parse_bdist_wininst',
    'interpret_distro_name',
]

_SOCKET_TIMEOUT = 15

def parse_bdist_wininst(name):
    """Return (base,pyversion) or (None,None) for possible .exe name"""

    lower = name.lower()
    base, py_ver, plat = None, None, None

    if lower.endswith('.exe'):
        if lower.endswith('.win32.exe'):
            base = name[:-10]
            plat = 'win32'
        elif lower.startswith('.win32-py',-16):
            py_ver = name[-7:-4]
            base = name[:-16]
            plat = 'win32'
        elif lower.endswith('.win-amd64.exe'):
            base = name[:-14]
            plat = 'win-amd64'
        elif lower.startswith('.win-amd64-py',-20):
            py_ver = name[-7:-4]
            base = name[:-20]
            plat = 'win-amd64'
    return base,py_ver,plat


def egg_info_for_url(url):
    scheme, server, path, parameters, query, fragment = urlparse.urlparse(url)
    base = urllib2.unquote(path.split('/')[-1])
    if '#' in base: base, fragment = base.split('#',1)
    return base,fragment

def distros_for_url(url, metadata=None):
    """Yield egg or source distribution objects that might be found at a URL"""
    base, fragment = egg_info_for_url(url)
    for dist in distros_for_location(url, base, metadata): yield dist
    if fragment:
        match = EGG_FRAGMENT.match(fragment)
        if match:
            for dist in interpret_distro_name(
                url, match.group(1), metadata, precedence = CHECKOUT_DIST
            ):
                yield dist

def distros_for_location(location, basename, metadata=None):
    """Yield egg or source distribution objects based on basename"""
    if basename.endswith('.egg.zip'):
        basename = basename[:-4]    # strip the .zip
    if basename.endswith('.egg') and '-' in basename:
        # only one, unambiguous interpretation
        return [Distribution.from_location(location, basename, metadata)]

    if basename.endswith('.exe'):
        win_base, py_ver, platform = parse_bdist_wininst(basename)
        if win_base is not None:
            return interpret_distro_name(
                location, win_base, metadata, py_ver, BINARY_DIST, platform
            )

    # Try source distro extensions (.zip, .tgz, etc.)
    #
    for ext in EXTENSIONS:
        if basename.endswith(ext):
            basename = basename[:-len(ext)]
            return interpret_distro_name(location, basename, metadata)
    return []  # no extension matched

def distros_for_filename(filename, metadata=None):
    """Yield possible egg or source distribution objects based on a filename"""
    return distros_for_location(
        normalize_path(filename), os.path.basename(filename), metadata
    )


def interpret_distro_name(location, basename, metadata,
    py_version=None, precedence=SOURCE_DIST, platform=None
):
    """Generate alternative interpretations of a source distro name

    Note: if `location` is a filesystem filename, you should call
    ``pkg_resources.normalize_path()`` on it before passing it to this
    routine!
    """
    # Generate alternative interpretations of a source distro name
    # Because some packages are ambiguous as to name/versions split
    # e.g. "adns-python-1.1.0", "egenix-mx-commercial", etc.
    # So, we generate each possible interepretation (e.g. "adns, python-1.1.0"
    # "adns-python, 1.1.0", and "adns-python-1.1.0, no version").  In practice,
    # the spurious interpretations should be ignored, because in the event
    # there's also an "adns" package, the spurious "python-1.1.0" version will
    # compare lower than any numeric version number, and is therefore unlikely
    # to match a request for it.  It's still a potential problem, though, and
    # in the long run PyPI and the distutils should go for "safe" names and
    # versions in distribution archive names (sdist and bdist).

    parts = basename.split('-')
    if not py_version:
        for i,p in enumerate(parts[2:]):
            if len(p)==5 and p.startswith('py2.'):
                return # It's a bdist_dumb, not an sdist -- bail out

    for p in range(1,len(parts)+1):
        yield Distribution(
            location, metadata, '-'.join(parts[:p]), '-'.join(parts[p:]),
            py_version=py_version, precedence = precedence,
            platform = platform
        )

REL = re.compile("""<([^>]*\srel\s*=\s*['"]?([^'">]+)[^>]*)>""", re.I)
# this line is here to fix emacs' cruddy broken syntax highlighting

def find_external_links(url, page):
    """Find rel="homepage" and rel="download" links in `page`, yielding URLs"""

    for match in REL.finditer(page):
        tag, rel = match.groups()
        rels = map(str.strip, rel.lower().split(','))
        if 'homepage' in rels or 'download' in rels:
            for match in HREF.finditer(tag):
                yield urlparse.urljoin(url, htmldecode(match.group(1)))

    for tag in ("<th>Home Page", "<th>Download URL"):
        pos = page.find(tag)
        if pos!=-1:
            match = HREF.search(page,pos)
            if match:
                yield urlparse.urljoin(url, htmldecode(match.group(1)))

user_agent = "Python-urllib/%s distribute/%s" % (
    sys.version[:3], require('distribute')[0].version
)


class PackageIndex(Environment):
    """A distribution index that scans web pages for download URLs"""

    def __init__(self, index_url="http://pypi.python.org/simple", hosts=('*',),
        *args, **kw
    ):
        Environment.__init__(self,*args,**kw)
        self.index_url = index_url + "/"[:not index_url.endswith('/')]
        self.scanned_urls = {}
        self.fetched_urls = {}
        self.package_pages = {}
        self.allows = re.compile('|'.join(map(translate,hosts))).match
        self.to_scan = []



    def process_url(self, url, retrieve=False):
        """Evaluate a URL as a possible download, and maybe retrieve it"""
        if url in self.scanned_urls and not retrieve:
            return
        self.scanned_urls[url] = True
        if not URL_SCHEME(url):
            self.process_filename(url)
            return
        else:
            dists = list(distros_for_url(url))
            if dists:
                if not self.url_ok(url):
                    return
                self.debug("Found link: %s", url)

        if dists or not retrieve or url in self.fetched_urls:
            map(self.add, dists)
            return  # don't need the actual page

        if not self.url_ok(url):
            self.fetched_urls[url] = True
            return

        self.info("Reading %s", url)
<<<<<<< HEAD
        f = self.open_url(url, "Download error on %s: %%s -- Some packages may not be found!" % url)
=======
        f = self.open_url(url)
>>>>>>> edaefa49
        if f is None: return
        self.fetched_urls[url] = self.fetched_urls[f.url] = True

        if 'html' not in f.headers.get('content-type', '').lower():
            f.close()   # not html, we can't process it
            return

        base = f.url     # handle redirects
        page = f.read()
        if not isinstance(page, str): # We are in Python 3 and got bytes. We want str.
            if isinstance(f, urllib2.HTTPError):
                # Errors have no charset, assume latin1:
                charset = 'latin-1'
            else:
                charset = f.headers.get_param('charset') or 'latin-1'
            page = page.decode(charset, "ignore")
        f.close()
        for match in HREF.finditer(page):
            link = urlparse.urljoin(base, htmldecode(match.group(1)))
            self.process_url(link)
        if url.startswith(self.index_url) and getattr(f,'code',None)!=404:
            page = self.process_index(url, page)

    def process_filename(self, fn, nested=False):
        # process filenames or directories
        if not os.path.exists(fn):
            self.warn("Not found: %s", fn)
            return

        if os.path.isdir(fn) and not nested:
            path = os.path.realpath(fn)
            for item in os.listdir(path):
                self.process_filename(os.path.join(path,item), True)

        dists = distros_for_filename(fn)
        if dists:
            self.debug("Found: %s", fn)
            map(self.add, dists)

    def url_ok(self, url, fatal=False):
        s = URL_SCHEME(url)
        if (s and s.group(1).lower()=='file') or self.allows(urlparse.urlparse(url)[1]):
            return True
        msg = "\nLink to % s ***BLOCKED*** by --allow-hosts\n"
        if fatal:
            raise DistutilsError(msg % url)
        else:
            self.warn(msg, url)

    def scan_egg_links(self, search_path):
        for item in search_path:
            if os.path.isdir(item):
                for entry in os.listdir(item):
                    if entry.endswith('.egg-link'):
                        self.scan_egg_link(item, entry)

    def scan_egg_link(self, path, entry):
        lines = filter(None, map(str.strip, open(os.path.join(path, entry))))
        if len(lines)==2:
            for dist in find_distributions(os.path.join(path, lines[0])):
                dist.location = os.path.join(path, *lines)
                dist.precedence = SOURCE_DIST
                self.add(dist)

    def process_index(self,url,page):
        """Process the contents of a PyPI page"""
        def scan(link):
            # Process a URL to see if it's for a package page
            if link.startswith(self.index_url):
                parts = map(
                    urllib2.unquote, link[len(self.index_url):].split('/')
                )
                if len(parts)==2 and '#' not in parts[1]:
                    # it's a package page, sanitize and index it
                    pkg = safe_name(parts[0])
                    ver = safe_version(parts[1])
                    self.package_pages.setdefault(pkg.lower(),{})[link] = True
                    return to_filename(pkg), to_filename(ver)
            return None, None

        # process an index page into the package-page index
        for match in HREF.finditer(page):
            try:
                scan( urlparse.urljoin(url, htmldecode(match.group(1))) )
            except ValueError:
                pass

        pkg, ver = scan(url)   # ensure this page is in the page index
        if pkg:
            # process individual package page
            for new_url in find_external_links(url, page):
                # Process the found URL
                base, frag = egg_info_for_url(new_url)
                if base.endswith('.py') and not frag:
                    if ver:
                        new_url+='#egg=%s-%s' % (pkg,ver)
                    else:
                        self.need_version_info(url)
                self.scan_url(new_url)

            return PYPI_MD5.sub(
                lambda m: '<a href="%s#md5=%s">%s</a>' % m.group(1,3,2), page
            )
        else:
            return ""   # no sense double-scanning non-package pages



    def need_version_info(self, url):
        self.scan_all(
            "Page at %s links to .py file(s) without version info; an index "
            "scan is required.", url
        )

    def scan_all(self, msg=None, *args):
        if self.index_url not in self.fetched_urls:
            if msg: self.warn(msg,*args)
            self.info(
                "Scanning index of all packages (this may take a while)"
            )
        self.scan_url(self.index_url)

    def find_packages(self, requirement):
        self.scan_url(self.index_url + requirement.unsafe_name+'/')

        if not self.package_pages.get(requirement.key):
            # Fall back to safe version of the name
            self.scan_url(self.index_url + requirement.project_name+'/')

        if not self.package_pages.get(requirement.key):
            # We couldn't find the target package, so search the index page too
            self.not_found_in_index(requirement)

        for url in list(self.package_pages.get(requirement.key,())):
            # scan each page that might be related to the desired package
            self.scan_url(url)

    def obtain(self, requirement, installer=None):
        self.prescan(); self.find_packages(requirement)
        for dist in self[requirement.key]:
            if dist in requirement:
                return dist
            self.debug("%s does not match %s", requirement, dist)
        return super(PackageIndex, self).obtain(requirement,installer)





    def check_md5(self, cs, info, filename, tfp):
        if re.match('md5=[0-9a-f]{32}$', info):
            self.debug("Validating md5 checksum for %s", filename)
            if cs.hexdigest()<>info[4:]:
                tfp.close()
                os.unlink(filename)
                raise DistutilsError(
                    "MD5 validation failed for "+os.path.basename(filename)+
                    "; possible download problem?"
                )

    def add_find_links(self, urls):
        """Add `urls` to the list that will be prescanned for searches"""
        for url in urls:
            if (
                self.to_scan is None        # if we have already "gone online"
                or not URL_SCHEME(url)      # or it's a local file/directory
                or url.startswith('file:')
                or list(distros_for_url(url))   # or a direct package link
            ):
                # then go ahead and process it now
                self.scan_url(url)
            else:
                # otherwise, defer retrieval till later
                self.to_scan.append(url)

    def prescan(self):
        """Scan urls scheduled for prescanning (e.g. --find-links)"""
        if self.to_scan:
            map(self.scan_url, self.to_scan)
        self.to_scan = None     # from now on, go ahead and process immediately

    def not_found_in_index(self, requirement):
        if self[requirement.key]:   # we've seen at least one distro
            meth, msg = self.info, "Couldn't retrieve index page for %r"
        else:   # no distros seen for this name, might be misspelled
            meth, msg = (self.warn,
                "Couldn't find index page for %r (maybe misspelled?)")
        meth(msg, requirement.unsafe_name)
        self.scan_all()

    def download(self, spec, tmpdir):
        """Locate and/or download `spec` to `tmpdir`, returning a local path

        `spec` may be a ``Requirement`` object, or a string containing a URL,
        an existing local filename, or a project/version requirement spec
        (i.e. the string form of a ``Requirement`` object).  If it is the URL
        of a .py file with an unambiguous ``#egg=name-version`` tag (i.e., one
        that escapes ``-`` as ``_`` throughout), a trivial ``setup.py`` is
        automatically created alongside the downloaded file.

        If `spec` is a ``Requirement`` object or a string containing a
        project/version requirement spec, this method returns the location of
        a matching distribution (possibly after downloading it to `tmpdir`).
        If `spec` is a locally existing file or directory name, it is simply
        returned unchanged.  If `spec` is a URL, it is downloaded to a subpath
        of `tmpdir`, and the local filename is returned.  Various errors may be
        raised if a problem occurs during downloading.
        """
        if not isinstance(spec,Requirement):
            scheme = URL_SCHEME(spec)
            if scheme:
                # It's a url, download it to tmpdir
                found = self._download_url(scheme.group(1), spec, tmpdir)
                base, fragment = egg_info_for_url(spec)
                if base.endswith('.py'):
                    found = self.gen_setup(found,fragment,tmpdir)
                return found
            elif os.path.exists(spec):
                # Existing file or directory, just return it
                return spec
            else:
                try:
                    spec = Requirement.parse(spec)
                except ValueError:
                    raise DistutilsError(
                        "Not a URL, existing file, or requirement spec: %r" %
                        (spec,)
                    )
        return getattr(self.fetch_distribution(spec, tmpdir),'location',None)


    def fetch_distribution(self,
        requirement, tmpdir, force_scan=False, source=False, develop_ok=False,
        local_index=None
    ):
        """Obtain a distribution suitable for fulfilling `requirement`

        `requirement` must be a ``pkg_resources.Requirement`` instance.
        If necessary, or if the `force_scan` flag is set, the requirement is
        searched for in the (online) package index as well as the locally
        installed packages.  If a distribution matching `requirement` is found,
        the returned distribution's ``location`` is the value you would have
        gotten from calling the ``download()`` method with the matching
        distribution's URL or filename.  If no matching distribution is found,
        ``None`` is returned.

        If the `source` flag is set, only source distributions and source
        checkout links will be considered.  Unless the `develop_ok` flag is
        set, development and system eggs (i.e., those using the ``.egg-info``
        format) will be ignored.
        """

        # process a Requirement
        self.info("Searching for %s", requirement)
        skipped = {}
        dist = None

        def find(req, env=None):
            if env is None:
                env = self
            # Find a matching distribution; may be called more than once

            for dist in env[req.key]:

                if dist.precedence==DEVELOP_DIST and not develop_ok:
                    if dist not in skipped:
                        self.warn("Skipping development or system egg: %s",dist)
                        skipped[dist] = 1
                    continue

                if dist in req and (dist.precedence<=SOURCE_DIST or not source):
                    self.info("Best match: %s", dist)
                    return dist.clone(
                        location=self.download(dist.location, tmpdir)
                    )

        if force_scan:
            self.prescan()
            self.find_packages(requirement)
            dist = find(requirement)

        if local_index is not None:
            dist = dist or find(requirement, local_index)

        if dist is None and self.to_scan is not None:
            self.prescan()
            dist = find(requirement)

        if dist is None and not force_scan:
            self.find_packages(requirement)
            dist = find(requirement)

        if dist is None:
            self.warn(
                "No local packages or download links found for %s%s",
                (source and "a source distribution of " or ""),
                requirement,
            )
        return dist

    def fetch(self, requirement, tmpdir, force_scan=False, source=False):
        """Obtain a file suitable for fulfilling `requirement`

        DEPRECATED; use the ``fetch_distribution()`` method now instead.  For
        backward compatibility, this routine is identical but returns the
        ``location`` of the downloaded distribution instead of a distribution
        object.
        """
        dist = self.fetch_distribution(requirement,tmpdir,force_scan,source)
        if dist is not None:
            return dist.location
        return None








    def gen_setup(self, filename, fragment, tmpdir):
        match = EGG_FRAGMENT.match(fragment)
        dists = match and [d for d in
            interpret_distro_name(filename, match.group(1), None) if d.version
        ] or []

        if len(dists)==1:   # unambiguous ``#egg`` fragment
            basename = os.path.basename(filename)

            # Make sure the file has been downloaded to the temp dir.
            if os.path.dirname(filename) != tmpdir:
                dst = os.path.join(tmpdir, basename)
                from setuptools.command.easy_install import samefile
                if not samefile(filename, dst):
                    shutil.copy2(filename, dst)
                    filename=dst

            file = open(os.path.join(tmpdir, 'setup.py'), 'w')
            file.write(
                "from setuptools import setup\n"
                "setup(name=%r, version=%r, py_modules=[%r])\n"
                % (
                    dists[0].project_name, dists[0].version,
                    os.path.splitext(basename)[0]
                )
            )
            file.close()
            return filename

        elif match:
            raise DistutilsError(
                "Can't unambiguously interpret project/version identifier %r; "
                "any dashes in the name or version should be escaped using "
                "underscores. %r" % (fragment,dists)
            )
        else:
            raise DistutilsError(
                "Can't process plain .py files without an '#egg=name-version'"
                " suffix to enable automatic setup script generation."
            )

    dl_blocksize = 8192
    def _download_to(self, url, filename):
        self.info("Downloading %s", url)
        # Download the file
        fp, tfp, info = None, None, None
        try:
            if '#' in url:
                url, info = url.split('#', 1)
            fp = self.open_url(url)
            if isinstance(fp, urllib2.HTTPError):
                raise DistutilsError(
                    "Can't download %s: %s %s" % (url, fp.code,fp.msg)
                )
            cs = md5()
            headers = fp.info()
            blocknum = 0
            bs = self.dl_blocksize
            size = -1
            if "content-length" in headers:
                # Some servers return multiple Content-Length headers :(
                content_length = headers.get("Content-Length")
                size = int(content_length)
                self.reporthook(url, filename, blocknum, bs, size)
            tfp = open(filename,'wb')
            while True:
                block = fp.read(bs)
                if block:
                    cs.update(block)
                    tfp.write(block)
                    blocknum += 1
                    self.reporthook(url, filename, blocknum, bs, size)
                else:
                    break
            if info: self.check_md5(cs, info, filename, tfp)
            return headers
        finally:
            if fp: fp.close()
            if tfp: tfp.close()

    def reporthook(self, url, filename, blocknum, blksize, size):
        pass    # no-op


    def open_url(self, url, warning=None):
        if url.startswith('file:'):
            return local_open(url)
        try:
            return open_with_auth(url)
        except (ValueError, httplib.InvalidURL), v:
            msg = ' '.join([str(arg) for arg in v.args])
            if warning:
                self.warn(warning, msg)
            else:
                raise DistutilsError('%s %s' % (url, msg))
        except urllib2.HTTPError, v:
            return v
        except urllib2.URLError, v:
            if warning:
                self.warn(warning, v.reason)
            else:
                raise DistutilsError("Download error for %s: %s"
                                     % (url, v.reason))
        except httplib.BadStatusLine, v:
            if warning:
                self.warn(warning, v.line)
            else:
                raise DistutilsError('%s returned a bad status line. '
                                     'The server might be down, %s' % \
                                             (url, v.line))
        except httplib.HTTPException, v:
            if warning:
                self.warn(warning, v)
            else:
                raise DistutilsError("Download error for %s: %s"
                                     % (url, v))

    def _download_url(self, scheme, url, tmpdir):
        # Determine download filename
        #
        name = filter(None,urlparse.urlparse(url)[2].split('/'))
        if name:
            name = name[-1]
            while '..' in name:
                name = name.replace('..','.').replace('\\','_')
        else:
            name = "__downloaded__"    # default if URL has no path contents

        if name.endswith('.egg.zip'):
            name = name[:-4]    # strip the extra .zip before download

        filename = os.path.join(tmpdir,name)

        # Download the file
        #
        if scheme=='svn' or scheme.startswith('svn+'):
            return self._download_svn(url, filename)
        elif scheme=='file':
            return urllib.url2pathname(urlparse.urlparse(url)[2])
        else:
            self.url_ok(url, True)   # raises error if not allowed
            return self._attempt_download(url, filename)



    def scan_url(self, url):
        self.process_url(url, True)


    def _attempt_download(self, url, filename):
        headers = self._download_to(url, filename)
        if 'html' in headers.get('content-type','').lower():
            return self._download_html(url, headers, filename)
        else:
            return filename

    def _download_html(self, url, headers, filename):
        file = open(filename)
        for line in file:
            if line.strip():
                # Check for a subversion index page
                if re.search(r'<title>([^- ]+ - )?Revision \d+:', line):
                    # it's a subversion index page:
                    file.close()
                    os.unlink(filename)
                    return self._download_svn(url, filename)
                break   # not an index page
        file.close()
        os.unlink(filename)
        raise DistutilsError("Unexpected HTML page found at "+url)

    def _download_svn(self, url, filename):
        url = url.split('#',1)[0]   # remove any fragment for svn's sake
        self.info("Doing subversion checkout from %s to %s", url, filename)
        os.system("svn checkout -q %s %s" % (url, filename))
        return filename

    def debug(self, msg, *args):
        log.debug(msg, *args)

    def info(self, msg, *args):
        log.info(msg, *args)

    def warn(self, msg, *args):
        log.warn(msg, *args)

# This pattern matches a character entity reference (a decimal numeric
# references, a hexadecimal numeric reference, or a named reference).
entity_sub = re.compile(r'&(#(\d+|x[\da-fA-F]+)|[\w.:-]+);?').sub

def uchr(c):
    if not isinstance(c, int):
        return c
    if c>255: return unichr(c)
    return chr(c)

def decode_entity(match):
    what = match.group(1)
    if what.startswith('#x'):
        what = int(what[2:], 16)
    elif what.startswith('#'):
        what = int(what[1:])
    else:
        from htmlentitydefs import name2codepoint
        what = name2codepoint.get(what, match.group(0))
    return uchr(what)

def htmldecode(text):
    """Decode HTML entities in the given text."""
    return entity_sub(decode_entity, text)















def socket_timeout(timeout=15):
    def _socket_timeout(func):
        def _socket_timeout(*args, **kwargs):
            old_timeout = socket.getdefaulttimeout()
            socket.setdefaulttimeout(timeout)
            try:
                return func(*args, **kwargs)
            finally:
                socket.setdefaulttimeout(old_timeout)
        return _socket_timeout
    return _socket_timeout


def open_with_auth(url):
    """Open a urllib2 request, handling HTTP authentication"""

    scheme, netloc, path, params, query, frag = urlparse.urlparse(url)

    if scheme in ('http', 'https'):
        auth, host = urllib2.splituser(netloc)
    else:
        auth = None

    if auth:
        auth = "Basic " + urllib2.unquote(auth).encode('base64').strip()
        new_url = urlparse.urlunparse((scheme,host,path,params,query,frag))
        request = urllib2.Request(new_url)
        request.add_header("Authorization", auth)
    else:
        request = urllib2.Request(url)

    request.add_header('User-Agent', user_agent)
    fp = urllib2.urlopen(request)

    if auth:
        # Put authentication info back into request URL if same host,
        # so that links found on the page will work
        s2, h2, path2, param2, query2, frag2 = urlparse.urlparse(fp.url)
        if s2==scheme and h2==host:
            fp.url = urlparse.urlunparse((s2,netloc,path2,param2,query2,frag2))

    return fp

# adding a timeout to avoid freezing package_index
open_with_auth = socket_timeout(_SOCKET_TIMEOUT)(open_with_auth)











def fix_sf_url(url):
    return url      # backward compatibility

def local_open(url):
    """Read a local path, with special support for directories"""
    scheme, server, path, param, query, frag = urlparse.urlparse(url)
    filename = urllib.url2pathname(path)
    if os.path.isfile(filename):
        return urllib2.urlopen(url)
    elif path.endswith('/') and os.path.isdir(filename):
        files = []
        for f in os.listdir(filename):
            if f=='index.html':
                fp = open(os.path.join(filename,f),'rb')
                body = fp.read()
                fp.close()
                break
            elif os.path.isdir(os.path.join(filename,f)):
                f+='/'
            files.append("<a href=%r>%s</a>" % (f,f))
        else:
            body = ("<html><head><title>%s</title>" % url) + \
                "</head><body>%s</body></html>" % '\n'.join(files)
        status, message = 200, "OK"
    else:
        status, message, body = 404, "Path not found", "Not found"

    return urllib2.HTTPError(url, status, message,
            {'content-type':'text/html'}, cStringIO.StringIO(body))













# this line is a kludge to keep the trailing blank lines for pje's editor<|MERGE_RESOLUTION|>--- conflicted
+++ resolved
@@ -198,11 +198,7 @@
             return
 
         self.info("Reading %s", url)
-<<<<<<< HEAD
         f = self.open_url(url, "Download error on %s: %%s -- Some packages may not be found!" % url)
-=======
-        f = self.open_url(url)
->>>>>>> edaefa49
         if f is None: return
         self.fetched_urls[url] = self.fetched_urls[f.url] = True
 
