--- conflicted
+++ resolved
@@ -72,15 +72,10 @@
     from urllib.error import HTTPError, URLError
     import urllib.request as urllib2
     from urllib.request import urlopen, url2pathname
-<<<<<<< HEAD
     from urllib.parse import (
         urlparse, urlunparse, unquote, splituser, urljoin, urlsplit,
-        urlunsplit,
+        urlunsplit, splittag,
     )
-=======
-    from urllib.parse import (urlparse, urlunparse, unquote, splituser,
-        urljoin, splittag)
->>>>>>> 705e6255
     xrange = range
     filterfalse = itertools.filterfalse
 
