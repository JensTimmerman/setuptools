--- conflicted
+++ resolved
@@ -13,11 +13,7 @@
 method.
 """
 
-<<<<<<< HEAD
-import sys, os, zipfile, zipimport, time, re, imp, types
-=======
 import sys, os, time, re, imp, types, zipfile, zipimport
->>>>>>> 5d9d3930
 try:
     from urlparse import urlparse, urlunparse
 except ImportError:
@@ -44,10 +40,7 @@
 except NameError:
     basestring = str
     from io import StringIO
-<<<<<<< HEAD
     from functools import reduce
-=======
->>>>>>> 5d9d3930
     exec_ = eval("exec")
     def execfile(fn, globs=None, locs=None):
         if globs is None:
@@ -55,11 +48,6 @@
         if locs is None:
             locs = globs
         exec_(compile(open(fn).read(), fn, 'exec'), globs, locs)
-<<<<<<< HEAD
-=======
-    import functools
-    reduce = functools.reduce
->>>>>>> 5d9d3930
 
 # capture these to bypass sandboxing
 from os import utime
@@ -2326,7 +2314,7 @@
     def parse_map(cls, data, dist=None):
         """Parse a map of entry point groups"""
         if isinstance(data,dict):
-            data = list(data.items())
+            data = data.items()
         else:
             data = split_sections(data)
         maps = {}
@@ -2504,12 +2492,8 @@
         self.insert_on(path)
         if path is sys.path:
             fixup_namespace_packages(self.location)
-<<<<<<< HEAD
             list(map(declare_namespace,
                      self._get_metadata('namespace_packages.txt')))
-=======
-            list(map(declare_namespace, self._get_metadata('namespace_packages.txt')))
->>>>>>> 5d9d3930
 
 
     def egg_name(self):
@@ -3024,7 +3008,3 @@
 # calling ``require()``) will get activated as well.
 add_activation_listener(lambda dist: dist.activate())
 working_set.entries=[]; list(map(working_set.add_entry,sys.path)) # match order
-<<<<<<< HEAD
-=======
-
->>>>>>> 5d9d3930
